##############################################################
# core routines for software pythonland
# John Truckenbrodt 2014-2016
##############################################################
"""
This script gathers central functions and object instances for processing SAR images using the software GAMMA within the GUI
Please refer to the descriptions of the individual functions/instances for details
"""

import re
import sys
import fnmatch
import inspect
import os
import subprocess as sp
from StringIO import StringIO
from urllib import urlencode
from urlparse import urlparse, urlunparse

try:
    import pathos.multiprocessing as mp
except ImportError:
    pass


def blockPrint():
    """
    suppress console stdout prints, i.e. redirect them to a temporary string object
    call enablePrint() to reverse the effect
    """
    if isinstance(sys.stdout, file):
        sys.stdout = StringIO()


<<<<<<< HEAD
# convert between epsg, wkt and proj4 spatial references
# crsText must be a osr.SpatialReference object or a string of type WKT, PROJ4 or EPSG
# crsOut must be either "wkt", "proj4", "epsg" or "osr"
# if type "osr" is selected the function will return a spatial reference object of type osr.SpatialReference()
def crsConvert(crsIn, crsOut):
    if isinstance(crsIn, osr.SpatialReference):
        srs = crsIn.Clone()
    else:
        srs = osr.SpatialReference()
        try:
            srs.ImportFromEPSG(crsIn)
        except (TypeError, RuntimeError):
            try:
                srs.ImportFromWkt(crsIn)
            except (TypeError, RuntimeError):
                try:
                    srs.ImportFromProj4(crsIn)
                except (TypeError, RuntimeError):
                    raise TypeError("crsText not recognized; must be of type WKT, PROJ4 or EPSG")
    if crsOut == "wkt":
        return srs.ExportToWkt()
    elif crsOut == "proj4":
        return srs.ExportToProj4()
    elif crsOut == "epsg":
        srs.AutoIdentifyEPSG()
        return int(srs.GetAuthorityCode(None))
    elif crsOut == "osr":
        return srs
    else:
        raise ValueError("crsOut not recognized; must be either wkt, proj4, epsg or osr")


# merge two dictionaries
=======
>>>>>>> 7aac66b1
def dictmerge(x, y):
    """
    merge two dictionaries
    """
    z = x.copy()
    z.update(y)
    return z


def dissolve(inlist):
    """
    list and tuple flattening; e.g. [[1, 2], [3, 4]] -> [1, 2, 3, 4]
    """
    out = []
    for i in inlist:
        i = list(i) if isinstance(i, tuple) else i
        out.extend(dissolve(i)) if isinstance(i, list) else out.append(i)
    return out


def enablePrint():
    """
    reverse console stdout print suppression from function blockPrint
    """
    if not isinstance(sys.stdout, file):
        sys.stdout = sys.__stdout__


def finder(folder, matchlist, foldermode=0, regex=False, recursive=True):
    """
    function for finding files in a folder and its subdirectories
    search patterns must be given in a list
    patterns can follow the unix shell standard (default) or regular expressions (via argument regex)
    the argument recursive decides whether search is done recursively in all subdirectories or in the defined directory only
    foldermodes:
    0: no folders
    1: folders included
    2: only folders
    """
    # match patterns
    pattern = r'|'.join(matchlist if regex else [fnmatch.translate(x) for x in matchlist])
    if recursive:
        out = dissolve([[os.path.join(root, x) for x in dirs+files if re.search(pattern, x)] for root, dirs, files in os.walk(folder)])
    else:
        out = [os.path.join(folder, x) for x in os.listdir(folder) if re.search(pattern, x)]
    # exclude directories
    if foldermode == 0:
        out = [x for x in out if not os.path.isdir(x)]
    if foldermode == 2:
        out = [x for x in out if os.path.isdir(x)]
    return sorted(out)


def multicore(function, cores, multiargs, **singleargs):
    """
    wrapper for multicore process execution
    function: individual function to be applied to each process item
    cores: the number of subprocesses started/CPUs used; this value is reduced in case the number of subprocesses is smaller
    multiargs: a dictionary containing subfunction argument names as keys and lists of arguments to be distributed among the processes as values
    singleargs: all remaining arguments which are invariant among the subprocesses
    important:
    -all multiargs value lists must be of same length, i.e. all argument keys must be explicitly defined for each subprocess
    -all function arguments passed via singleargs must be provided with the full argument name and its value (i.e. argname=argval); default function args are not accepted
    if the processes return anything else than None, this function will return a list of results
    if all processes return None, this function will be of type void
    example:
    def add(x, y, z):
        return x+y+z
    multicore(add, cores=2, multiargs={'x': [1, 2]}, y=5, z=9)
    -> returns [15, 16]
    multicore(add, cores=2, multiargs={'x': [1, 2], 'y': [5, 6]}, z=9)
    -> returns [15, 17]
    """

    # compare the function arguments with the multi and single arguments and raise errors if mismatches occur
    function_check = inspect.getargspec(function)
    multiargs_check = [x for x in multiargs if x not in function_check[0]]
    singleargs_check = [x for x in singleargs if x not in function_check[0]]
    if len(multiargs_check) > 0:
        raise AttributeError('incompatible multi arguments: {0}'.format(', '.join(multiargs_check)))
    if len(singleargs_check) > 0:
        raise AttributeError('incompatible single arguments: {0}'.format(', '.join(singleargs_check)))

    # compare the list lengths of the multi arguments and raise errors if they are of different length
    arglengths = list(set([len(x) for x in multiargs]))
    if len(arglengths) > 1:
        raise AttributeError('multi argument lists of different length')

    # prevent starting more threads than necessary
    cores = cores if arglengths[0] >= cores else arglengths[0]

    # create a list of dictionaries each containing the arguments for individual function calls to be passed to the multicore processes
    processlist = [dictmerge(dict([(arg, multiargs[arg][i]) for arg in multiargs]), singleargs) for i in range(len(multiargs[multiargs.keys()[0]]))]

    # block printing of the executed function
    blockPrint()

    # start pool of processes and do the work
    pool = mp.Pool(processes=cores)
    result = pool.imap_unordered(lambda x: function(**x), processlist)
    pool.close()
    pool.join()

    # unblock the printing
    enablePrint()

    # return result

    # # evaluate the return of the processing function; if any value is not None then the whole list of results is returned
    # eval = [x for x in result if x is None]
    # if len(eval) != len(result):
    #     return result


def parse_literal(x):
    """
    return the smallest possible data type
    """
    if isinstance(x, list):
        return [parse_literal(y) for y in x]
    try:
        return int(x)
    except ValueError:
        try:
            return float(x)
        except ValueError:
            return str(x)


class Queue(object):
    """
    classical queue implementation
    """
    def __init__(self, inlist=None):
        self.stack = [] if inlist is None else inlist

    def empty(self):
        return len(self.stack) == 0

    def length(self):
        return len(self.stack)

    def push(self, x):
        self.stack.append(x)

    def pop(self):
        if not self.empty():
            val = self.stack[0]
            del self.stack[0]
            return val


class ReadPar(object):
    """
    read processing parameter text files
    """
    def __init__(self, filename, splits='[:|\t|=\s]', type=''):
        if type == 'exe':
            splits = '[\t\n]'
        with open(filename, 'r') as infile:
            self.index = []
            for line in infile:
                if not line.startswith('#'):
                    items = filter(None, re.split(splits, line))
                    if len(items) > 1:
                        if len(items) > 2:
                            entry = items[1] if items[2] in ['m', 'decimal', 'arc-sec', 'degrees'] else items[1:]
                            entry = [x for x in items if x not in ['m', 'decimal', 'arc-sec', 'degrees']]
                            if ''.join(entry) == 'WGS1984':
                                entry = 'WGS84'
                        else:
                            entry = items[1]
                        if type == 'exe':
                            items[0] = items[0].replace(' ', '_')
                        setattr(self, items[0], entry)
                        self.index.append(items[0])


def run(cmd, outdir=None, logfile=None, inlist=None, void=True, errorpass=False):
    """
    wrapper for subprocess execution including logfile writing and command prompt piping
    """
    cmd = [str(x) for x in dissolve(cmd)]
    if outdir is None:
        outdir = os.getcwd()
    log = sp.PIPE if logfile is None else open(logfile, 'a')
    proc = sp.Popen(cmd, stdin=sp.PIPE, stdout=log, stderr=sp.PIPE, cwd=outdir, universal_newlines=True)
    instream = None if inlist is None else ''.join([str(x)+'\n' for x in inlist])
    out, err = proc.communicate(instream)
    if not errorpass and proc.returncode != 0:
        raise sp.CalledProcessError(proc.returncode, cmd, err)
    # add line for separating log entries of repeated function calls
    if logfile:
        log.write('#####################################################################\n')
        log.close()
    if not void:
        return out, err


class Stack(object):
    """
    classical stack implementation
    input can be a list, a single value or None (i.e. Stack())
    """
    def __init__(self, inlist=None):
        if isinstance(inlist, list):
            self.stack = inlist
        elif inlist is None:
            self.stack = []
        else:
            self.stack = [inlist]

    # check whether stack is empty
    def empty(self):
        return len(self.stack) == 0

    # empty the stack
    def flush(self):
        self.stack = []

    # print the length of the stack
    def length(self):
        return len(self.stack)

    # append items to the stack; input can be a single value or a list
    def push(self, x):
        if isinstance(x, list):
            for item in x:
                self.stack.append(item)
        else:
            self.stack.append(x)

    # return the last stack element and delete it fro mthe list
    def pop(self):
        if not self.empty():
            val = self.stack[-1]
            del self.stack[-1]
            return val


def union(a, b):
    """
    union of two lists
    """
    return list(set(a) & set(b))


def urlQueryParser(url, querydict):
    """
    parse a url query
    """
    address_parse = urlparse(url)
    return urlunparse(address_parse._replace(query=urlencode(querydict)))


def writer(filename, arguments, strfill=True):
    """
    write parameter textfile
    """
    argstring = '\n'.join(['\t'.join(x) for x in arguments])+'\n'
    if strfill:
        argstring = argstring.replace(' ', '_')
    with open(filename, 'w') as out:
        out.write(argstring)


def which(program):
    """
    mimics UNIX's which
    taken from this post: http://stackoverflow.com/questions/377017/test-if-executable-exists-in-python
    can be replaced by shutil.which() in Python 3.3
    """
    def is_exe(fpath):
        return os.path.isfile(fpath) and os.access(fpath, os.X_OK)
    fpath, fname = os.path.split(program)
    if fpath:
        if is_exe(program):
            return program
    else:
        for path in os.environ['PATH'].split(os.pathsep):
            path = path.strip('"')
            exe_file = os.path.join(path, program)
            if is_exe(exe_file):
                return exe_file
    return None<|MERGE_RESOLUTION|>--- conflicted
+++ resolved
@@ -32,42 +32,6 @@
         sys.stdout = StringIO()
 
 
-<<<<<<< HEAD
-# convert between epsg, wkt and proj4 spatial references
-# crsText must be a osr.SpatialReference object or a string of type WKT, PROJ4 or EPSG
-# crsOut must be either "wkt", "proj4", "epsg" or "osr"
-# if type "osr" is selected the function will return a spatial reference object of type osr.SpatialReference()
-def crsConvert(crsIn, crsOut):
-    if isinstance(crsIn, osr.SpatialReference):
-        srs = crsIn.Clone()
-    else:
-        srs = osr.SpatialReference()
-        try:
-            srs.ImportFromEPSG(crsIn)
-        except (TypeError, RuntimeError):
-            try:
-                srs.ImportFromWkt(crsIn)
-            except (TypeError, RuntimeError):
-                try:
-                    srs.ImportFromProj4(crsIn)
-                except (TypeError, RuntimeError):
-                    raise TypeError("crsText not recognized; must be of type WKT, PROJ4 or EPSG")
-    if crsOut == "wkt":
-        return srs.ExportToWkt()
-    elif crsOut == "proj4":
-        return srs.ExportToProj4()
-    elif crsOut == "epsg":
-        srs.AutoIdentifyEPSG()
-        return int(srs.GetAuthorityCode(None))
-    elif crsOut == "osr":
-        return srs
-    else:
-        raise ValueError("crsOut not recognized; must be either wkt, proj4, epsg or osr")
-
-
-# merge two dictionaries
-=======
->>>>>>> 7aac66b1
 def dictmerge(x, y):
     """
     merge two dictionaries
