name: ps_test_dev
channels:
  - conda-forge
  - defaults
dependencies:
  - progressbar2
  - numpy
  - spatialist>=0.11.0
  - pyyaml
  - requests
  - psycopg2
  - sqlalchemy>=1.4
  - sqlalchemy-utils>=0.37
  - geoalchemy2
  - gdal>=2.4
<<<<<<< HEAD
  - pillow
=======
  - lxml
>>>>>>> f6b56efb
  - coveralls
  - coverage
  - pytest
  - sphinx
  - sphinxcontrib-bibtex>=2.2
  - pip
  - cairosvg
  - pip:
      - sphinxcontrib-svg2pdfconverter<|MERGE_RESOLUTION|>--- conflicted
+++ resolved
@@ -13,11 +13,8 @@
   - sqlalchemy-utils>=0.37
   - geoalchemy2
   - gdal>=2.4
-<<<<<<< HEAD
   - pillow
-=======
   - lxml
->>>>>>> f6b56efb
   - coveralls
   - coverage
   - pytest
@@ -25,5 +22,6 @@
   - sphinxcontrib-bibtex>=2.2
   - pip
   - cairosvg
+  - gdal>=2.4
   - pip:
       - sphinxcontrib-svg2pdfconverter