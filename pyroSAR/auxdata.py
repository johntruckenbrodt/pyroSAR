###############################################################################
# tools for handling auxiliary data in software pyroSAR

# Copyright (c) 2019-2021, the pyroSAR Developers.

# This file is part of the pyroSAR Project. It is subject to the
# license terms in the LICENSE.txt file found in the top-level
# directory of this distribution and at
# https://github.com/johntruckenbrodt/pyroSAR/blob/master/LICENSE.txt.
# No part of the pyroSAR project, including this file, may be
# copied, modified, propagated, or distributed except according
# to the terms contained in the LICENSE.txt file.
###############################################################################
import os
import re
import csv
import ssl
import ftplib
<<<<<<< HEAD

import io
=======
import requests
import zipfile as zf
>>>>>>> 3c51954b
from urllib.request import urlopen
from urllib.error import HTTPError
from urllib.parse import urlparse

from osgeo import gdal

from pyroSAR.examine import ExamineSnap
from spatialist import Raster
from spatialist.ancillary import dissolve, finder
from spatialist.auxil import gdalbuildvrt, crsConvert, gdalwarp
from spatialist.envi import HDRobject

import logging
log = logging.getLogger(__name__)


def dem_autoload(geometries, demType, vrt=None, buffer=None, username=None, password=None, product='dem'):
    """
    obtain all relevant DEM tiles for selected geometries

    Parameters
    ----------
    geometries: list
        a list of :class:`spatialist.vector.Vector` geometries to obtain DEM data for;
        CRS must be WGS84 LatLon (EPSG 4326)
    demType: str
        the type of DEM to be used; current options:

        - 'AW3D30' (ALOS Global Digital Surface Model "ALOS World 3D - 30m")

          * url: ftp://ftp.eorc.jaxa.jp/pub/ALOS/ext1/AW3D30/release_v1804
        
        - 'GETASSE30'
        
          * info: https://seadas.gsfc.nasa.gov/help-8.1.0/desktop/GETASSE30ElevationModel.html
          * url: https://step.esa.int/auxdata/dem/GETASSE30

        - 'Copernicus 10m EEA DEM' (Copernicus 10 m DEM available over EEA-39 countries)

          * registration: https://spacedata.copernicus.eu/web/cscda/data-access/registration
          * url: ftps://cdsdata.copernicus.eu/DEM-datasets/COP-DEM_EEA-10-DGED/2020_1

        - 'SRTM 1Sec HGT'

          * url: https://step.esa.int/auxdata/dem/SRTMGL1

        - 'SRTM 3Sec'

          * url: https://srtm.csi.cgiar.org/wp-content/uploads/files/srtm_5x5/TIFF

        - 'TDX90m'

          * registration:  https://geoservice.dlr.de/web/dataguide/tdm90
          * url: ftpes://tandemx-90m.dlr.de

    vrt: str or None
        an optional GDAL VRT file created from the obtained DEM tiles
    buffer: int or float
        a buffer in degrees to add around the individual geometries
    username: str or None
        (optional) the user name for services requiring registration
    password: str or None
        (optional) the password for the registration account
    product: str
        the sub-product to extract from the DEM product.
        The following options are available for the respective DEM types:

        - 'AW3D30'

          * 'dem': the actual Digital Elevation Model
          * 'msk': mask information for each pixel (Cloud/Snow Mask, Land water and
            low correlation mask, Sea mask, Information of elevation dataset used
            for the void-filling processing)
          * 'stk': number of DSM-scene files which were used to produce the 5m resolution DSM
<<<<<<< HEAD

        - 'Copernicus 10m EEA DEM'
        
          * 'dem': the actual Digital Elevation Model
          * 'edm': editing mask
          * 'flm': filling mask
          * 'hem': height error mask
          * 'wbm': water body mask
=======
        
        - 'GETASSE30'
        
          * 'dem': the actual Digital Elevation Model
>>>>>>> 3c51954b
        
        - 'SRTM 1Sec HGT'

          * 'dem': the actual Digital Elevation Model

        - 'SRTM 3Sec'

          * 'dem': the actual Digital Elevation Model

        - 'TDX90m'

          * 'dem': the actual Digital Elevation Model
          * 'am2': Amplitude Mosaic representing the minimum value
          * 'amp': Amplitude Mosaic representing the mean value
          * 'com': Consistency Mask
          * 'cov': Coverage Map
          * 'hem': Height Error Map
          * 'lsm': Layover and Shadow Mask, based on SRTM C-band and Globe DEM data
          * 'wam': Water Indication Mask

    Returns
    -------
    list or None
        the names of the obtained files or None if a VRT file was defined

    Examples
    --------
<<<<<<< HEAD
    download all SRTM 1 arcsec DEMs overlapping with a Sentinel-1 scene and mosaic them to a single GeoTiff file

=======
    download all SRTM 1 arcsec DEMs overlapping with a Sentinel-1 scene and mosaic them to a single GeoTIFF file
    
>>>>>>> 3c51954b
    .. code-block:: python

        from pyroSAR import identify
        from pyroSAR.auxdata import dem_autoload
        from spatialist import gdalwarp

        # identify the SAR scene
        filename = 'S1A_IW_SLC__1SDV_20150330T170734_20150330T170801_005264_006A6C_DA69.zip'
        scene = identify(filename)

        # extract the bounding box as spatialist.Vector object
        bbox = scene.bbox()

        # download the tiles and virtually combine them in an in-memory
        # VRT file subsetted to the extent of the SAR scene plus a buffer of 0.01 degrees
        vrt = '/vsimem/srtm1.vrt'
        dem_autoload(geometries=[bbox], demType='SRTM 1Sec HGT',
                     vrt=vrt, buffer=0.01)
<<<<<<< HEAD

        # write the final GeoTiff file
=======
        
        # write the final GeoTIFF file
>>>>>>> 3c51954b
        outname = scene.outname_base() + 'srtm1.tif'
        gdalwarp(src=vrt, dst=outname, options={'format': 'GTiff'})

        # alternatively use function dem_create and warp the DEM to UTM
        # including conversion from geoid to ellipsoid heights
        from pyroSAR.auxdata import dem_create
        outname = scene.outname_base() + 'srtm1_ellp.tif'
        dem_create(src=vrt, dst=outname, t_srs=32632, tr=(30, 30),
                   geoid_convert=True, geoid='EGM96')
    """
    with DEMHandler(geometries) as handler:
        return handler.load(demType=demType,
                            username=username,
                            password=password,
                            vrt=vrt,
                            buffer=buffer,
                            product=product)


def dem_create(src, dst, t_srs=None, tr=None, resampling_method='bilinear', geoid_convert=False, geoid='EGM96', outputBounds=None):
    """
<<<<<<< HEAD
    create a new DEM GeoTiff file and optionally convert heights from geoid to ellipsoid

=======
    create a new DEM GeoTIFF file and optionally convert heights from geoid to ellipsoid
    
>>>>>>> 3c51954b
    Parameters
    ----------
    src: str
        the input dataset, e.g. a VRT from function :func:`dem_autoload`
    dst: str
        the output dataset
    t_srs: None, int, str or osr.SpatialReference
        A target geographic reference system in WKT, EPSG, PROJ4 or OPENGIS format.
        See function :func:`spatialist.auxil.crsConvert()` for details.
        Default (None): use the crs of ``src``.
    tr: None or tuple
        the target resolution as (xres, yres)
    resampling_method: str
        the gdalwarp resampling method; See `here <https://gdal.org/programs/gdalwarp.html#cmdoption-gdalwarp-r>`_
        for options.
    geoid_convert: bool
        convert geoid heights?
    geoid: str
        the geoid model to be corrected, only used if ``geoid_convert == True``; current options:
        
         - 'EGM96'

    Returns
    -------

    """
    
    with Raster(src) as ras:
        nodata = ras.nodata
        epsg_in = ras.epsg
    
    if t_srs is None:
        epsg_out = epsg_in
    else:
        epsg_out = crsConvert(t_srs, 'epsg')
    
    gdalwarp_args = {'format': 'GTiff', 'multithread': True,
                     'srcNodata': nodata, 'dstNodata': nodata,
                     'srcSRS': 'EPSG:{}'.format(epsg_in),
                     'dstSRS': 'EPSG:{}'.format(epsg_out),
                     'resampleAlg': resampling_method,
                     'targetAlignedPixels': True}
    
    if outputBounds is not None:
        gdalwarp_args['outputBounds'] = outputBounds
    
    if tr is not None:
        gdalwarp_args.update({'xRes': tr[0],
                              'yRes': tr[1]})
    
    if geoid_convert:
        if gdal.__version__ < '2.2':
            raise RuntimeError('geoid conversion requires GDAL >= 2.2;'
                               'see documentation of gdalwarp')
        if geoid == 'EGM96':
            gdalwarp_args['srcSRS'] += '+5773'
        else:
            raise RuntimeError('geoid model not yet supported')
    
    try:
        message = 'creating mosaic'
        crs = gdalwarp_args['dstSRS']
        if crs != 'EPSG:4326':
            message += ' and reprojecting to {}'.format(crs)
        log.info(message)
        gdalwarp(src, dst, gdalwarp_args)
    except RuntimeError as e:
        if os.path.isfile(dst):
            os.remove(dst)
        errstr = str(e)
        if 'Cannot open egm96_15.gtx' in errstr:
            addition = '\nplease refer to the following site for instructions ' \
                       'on how to use the file egm96_15.gtx (requires proj.4 >= 5.0.0):\n' \
                       'https://gis.stackexchange.com/questions/258532/' \
                       'noaa-vdatum-gdal-variable-paths-for-linux-ubuntu'
            raise RuntimeError(errstr + addition)
        else:
            raise e


class DEMHandler:
    """
    | An interface to obtain DEM data for selected geometries
    | The files are downloaded into the ESA SNAP auxdata directory structure

    Parameters
    ----------
    geometries: list of spatialist.vector.Vector
        a list of geometries
    """
    
    def __init__(self, geometries):
        if not isinstance(geometries, list):
            raise RuntimeError('geometries must be of type list')
        
        for geometry in geometries:
            if geometry.getProjection('epsg') != 4326:
                raise RuntimeError('input geometry CRS must be WGS84 LatLon (EPSG 4326)')
        
        self.geometries = geometries
        try:
            self.auxdatapath = ExamineSnap().auxdatapath
        except AttributeError:
            self.auxdatapath = os.path.join(os.path.expanduser('~'), '.snap', 'auxdata')
    
    def __enter__(self):
        return self
    
    def __exit__(self, exc_type, exc_val, exc_tb):
        return
    
    @staticmethod
    def __applybuffer(extent, buffer):
        ext = dict(extent)
        if buffer is not None:
            ext['xmin'] -= buffer
            ext['xmax'] += buffer
            ext['ymin'] -= buffer
            ext['ymax'] += buffer
        return ext
    
    @staticmethod
    def __buildvrt(archives, vrtfile, pattern, vsi, extent, nodata=None):
        locals = [vsi + x for x in dissolve([finder(x, [pattern]) for x in archives])]
        with Raster(locals[0]) as ras:
            if nodata is None:
                nodata = ras.nodata
            xres, yres = ras.res
        opts = {'outputBounds': (extent['xmin'], extent['ymin'],
                                 extent['xmax'], extent['ymax']),
                'srcNodata': nodata, 'targetAlignedPixels': True,
                'xRes': xres, 'yRes': yres}
        gdalbuildvrt(src=locals, dst=vrtfile,
                     options=opts)
    
    def __commonextent(self, buffer=None):
        ext_new = {}
        for geo in self.geometries:
            if len(ext_new.keys()) == 0:
                ext_new = geo.extent
            else:
                for key in ['xmin', 'ymin']:
                    if geo.extent[key] > ext_new[key]:
                        ext_new[key] = geo.extent[key]
                for key in ['xmax', 'ymax']:
                    if geo.extent[key] < ext_new[key]:
                        ext_new[key] = geo.extent[key]
        ext_new = self.__applybuffer(ext_new, buffer)
        return ext_new
    
    @staticmethod
    def __retrieve(url, filenames, outdir):
        files = list(set(filenames))
        if not os.path.isdir(outdir):
            os.makedirs(outdir)
        locals = []
        for file in files:
            infile = '{}/{}'.format(url, file)
            outfile = os.path.join(outdir, os.path.basename(file))
            if not os.path.isfile(outfile):
                try:
                    input = urlopen(infile)
                    log.info('{} <<-- {}'.format(outfile, infile))
                except HTTPError:
                    continue
                with open(outfile, 'wb') as output:
                    output.write(input.read())
                input.close()
            if os.path.isfile(outfile):
                locals.append(outfile)
        return sorted(locals)
    
    def __retrieve_ftp(self, url, filenames, outdir, username, password, port=0):
        files = list(set(filenames))
        os.makedirs(outdir, exist_ok=True)
        
        parsed = urlparse(url)
        
        if parsed.scheme == 'ftpes':
            ftp = ftplib.FTP_TLS(parsed.netloc)
            try:
                ftp.login(username, password)  # login anonymously before securing control channel
            except ftplib.error_perm as e:
                raise RuntimeError(str(e))
            ftp.prot_p()  # switch to secure data connection.. IMPORTANT! Otherwise, only the user and password is encrypted and not all the file data.
        elif parsed.scheme == 'ftps':
            ftp = ImplicitFTP_TLS()
            ftp.connect(host=parsed.netloc, port=port)
            ftp.login(username, password)
        else:
            ftp = ftplib.FTP(parsed.netloc, timeout=100)
            ftp.login()
        if parsed.path != '':
            ftp.cwd(parsed.path)
        locals = []
        for product_remote in files:
            product_local = os.path.join(outdir, os.path.basename(product_remote))
            if not os.path.isfile(product_local):
                try:
                    targetlist = ftp.nlst(product_remote)
                except ftplib.error_temp:
                    continue
<<<<<<< HEAD
                address = '{}://{}/{}{}'.format(parsed.scheme, parsed.netloc,
                                                parsed.path + '/' if parsed.path != '' else '', product_remote)
                print('{} <<-- {}'.format(product_local, address))
=======
                address = '{}://{}/{}{}'.format(protocol, url, path + '/' if path != '' else '', product_remote)
                log.info('{} <<-- {}'.format(product_local, address))
>>>>>>> 3c51954b
                with open(product_local, 'wb') as myfile:
                    ftp.retrbinary('RETR {}'.format(product_remote), myfile.write)
            if os.path.isfile(product_local):
                locals.append(product_local)
        ftp.close()
        return sorted(locals)
    
    @property
    def config(self):
        return {
            'AW3D30': {'url': 'ftp://ftp.eorc.jaxa.jp/pub/ALOS/ext1/AW3D30/release_v1804',
                       'nodata': -9999,
                       'vsi': '/vsitar/',
                       'pattern': {'dem': '*DSM.tif',
                                   'msk': '*MSK.tif',
                                   'stk': '*STK.tif'}
                       },
<<<<<<< HEAD
            'Copernicus 10m EEA DEM': {'url': 'ftps://cdsdata.copernicus.eu/DEM-datasets/COP-DEM_EEA-10-DGED/2020_1',
                                       'nodata': -32767.0,
                                       'vsi': '/vsitar/',
                                       'port': 990,
                                       'pattern': {'dem': '*DEM.tif',
                                                   'edm': '*EDM.tif',
                                                   'flm': '*FLM.tif',
                                                   'hem': '*HEM.tif',
                                                   'wbm': '*WBM.tif'}},
=======
            'GETASSE30': {'url': 'https://step.esa.int/auxdata/dem/GETASSE30',
                          'nodata': None,
                          'vsi': '/vsizip/',
                          'pattern': {'dem': '*.GETASSE30'}
                          },
>>>>>>> 3c51954b
            'SRTM 1Sec HGT': {'url': 'https://step.esa.int/auxdata/dem/SRTMGL1',
                              'nodata': -32768.0,
                              'vsi': '/vsizip/',
                              'pattern': {'dem': '*.hgt'}
                              },
            'SRTM 3Sec': {'url': 'https://srtm.csi.cgiar.org/wp-content/uploads/files/srtm_5x5/TIFF',
                          'nodata': -32768.0,
                          'vsi': '/vsizip/',
                          'pattern': {'dem': 'srtm*.tif'}
                          },
            'TDX90m': {'url': 'ftpes://tandemx-90m.dlr.de',
                       'nodata': -32767.0,
                       'vsi': '/vsizip/',
                       'pattern': {'dem': '*_DEM.tif',
                                   'am2': '*_AM2.tif',
                                   'amp': '*_AMP.tif',
                                   'com': '*_COM.tif',
                                   'cov': '*_COV.tif',
                                   'hem': '*_HEM.tif',
                                   'lsm': '*_LSM.tif',
                                   'wam': '*_WAM.tif'}
                       }
        }
    
    def load(self, demType, vrt=None, buffer=None, username=None, password=None, product='dem'):
        """
        obtain DEM tiles for the given geometries

        Parameters
        ----------
        demType: str
            the type fo DEM to be used
        vrt: str or None
            an optional GDAL VRT file created from the obtained DEM tiles
        buffer: int or float or None
            a buffer in degrees to add around the individual geometries
        username: str or None
            the download account user name
        password: str or None
            the download account password
        product: str
            the sub-product to extract from the DEM product
             - 'AW3D30'

              * 'dem': the actual Digital Elevation Model
              * 'msk': mask information for each pixel (Cloud/Snow Mask, Land water and
                low correlation mask, Sea mask, Information of elevation dataset used
                for the void-filling processing)
              * 'stk': number of DSM-scene files which were used to produce the 5m resolution DSM

             - 'Copernicus 10m EEA DEM'
            
              * 'dem': the actual Digital Elevation Model
              * 'edm': Editing Mask
              * 'flm': Filling Mask
              * 'hem': Height Error Mask
              * 'wbm': Water Body Mask
          
             - 'SRTM 1Sec HGT'

              * 'dem': the actual Digital Elevation Model

             - 'SRTM 3Sec'

              * 'dem': the actual Digital Elevation Model

             - 'TDX90m'

              * 'dem': the actual Digital Elevation Model
              * 'am2': Amplitude Mosaic representing the minimum value
              * 'amp': Amplitude Mosaic representing the mean value
              * 'com': Consistency Mask
              * 'cov': Coverage Map
              * 'hem': Height Error Map
              * 'lsm': Layover and Shadow Mask, based on SRTM C-band and Globe DEM data
              * 'wam': Water Indication Mask

        Returns
        -------
        list or None
            the names of the obtained files or None if a VRT file was defined
        """
        keys = self.config.keys()
        if demType not in keys:
            raise RuntimeError("demType '{}' is not supported\n  "
                               "possible options: '{}'"
                               .format(demType, "', '".join(keys)))
        
        products = self.config[demType]['pattern'].keys()
        if product not in products:
            raise RuntimeError("product '{0}' not available for demType '{1}'\n"
                               "  options: '{2}'".format(product, demType, "', '".join(products)))
        
        outdir = os.path.join(self.auxdatapath, 'dem', demType)
        
        remotes = []
        for geo in self.geometries:
            corners = self.__applybuffer(geo.extent, buffer)
            remotes.extend(self.remote_ids(corners, demType=demType,
                                           username=username, password=password))
        
        if demType in ['AW3D30', 'TDX90m', 'Copernicus 10m EEA DEM']:
            port = 0
            if 'port' in self.config[demType].keys():
                port = self.config[demType]['port']
            locals = self.__retrieve_ftp(self.config[demType]['url'], remotes, outdir,
                                         username=username, password=password, port=port)
        else:
            locals = self.__retrieve(self.config[demType]['url'], remotes, outdir)
        
        if demType == 'GETASSE30':
            for item in locals:
                getasse30_hdr(item)
        
        if product == 'dem':
            nodata = self.config[demType]['nodata']
        else:
            nodata = 0
        
        if vrt is not None:
            self.__buildvrt(archives=locals, vrtfile=vrt,
                            pattern=self.config[demType]['pattern'][product],
                            vsi=self.config[demType]['vsi'],
                            extent=self.__commonextent(buffer),
                            nodata=nodata)
            return None
        return locals
    
    def remote_ids(self, extent, demType, username=None, password=None):
        """
        parse the names of the remote files overlapping with an area of interest

        Parameters
        ----------
        extent: dict
            the extent of the area of interest with keys xmin, xmax, ymin, ymax
        demType: str
            the type fo DEM to be used
        username: str or None
            the download account user name
        password: str or None
            the download account password

        Returns
        -------
        str
            the sorted names of the remote files
        """
        
        # generate sequence of integer coordinates marking the tie points of the individual tiles
        def intrange(extent, step):
            lat = range(int(float(extent['ymin']) // step) * step,
                        (int(float(extent['ymax']) // step) + 1) * step,
                        step)
            lon = range(int(float(extent['xmin']) // step) * step,
                        (int(float(extent['xmax']) // step) + 1) * step,
                        step)
            return lat, lon
        
        def index(x=None, y=None, nx=3, ny=3, reverse=False):
            if reverse:
                pattern = '{c:0{n}d}{id}'
            else:
                pattern = '{id}{c:0{n}d}'
            if x is not None:
                xf = pattern.format(id='W' if x < 0 else 'E', c=abs(x), n=nx)
            else:
                xf = ''
            if y is not None:
                yf = pattern.format(id='S' if y < 0 else 'N', c=abs(y), n=ny)
            else:
                yf = ''
            out = yf + xf
            return out
        
        if demType in ['SRTM 1Sec HGT', 'GETASSE30', 'TDX90m']:
            
            if demType == 'SRTM 1Sec HGT':
                lat, lon = intrange(extent, step=1)
                remotes = ['{}.SRTMGL1.hgt.zip'.format(index(x, y, nx=3, ny=2))
                           for x in lon for y in lat]
            elif demType == 'GETASSE30':
                lat, lon = intrange(extent, step=15)
                remotes = ['{}.zip'.format(index(x, y, nx=3, ny=2, reverse=True))
                           for x in lon for y in lat]
            else:
                lat, lon = intrange(extent, step=1)
                remotes = []
                for x in lon:
                    xr = abs(x) // 10 * 10
                    for y in lat:
                        xf = index(x=x, nx=3)
                        yf = index(y=y, ny=2)
                        remotes.append('90mdem/DEM/{y}/{hem}{xr:03d}/TDM1_DEM__30_{y}{x}.zip'
                                       .format(x=xf, xr=xr, y=yf, hem=xf[0]))
        
        elif demType == 'AW3D30':
            remotes = []
            lat, lon = intrange(extent, step=1)
            for x in lon:
                for y in lat:
                    remotes.append(
                        '{}/{}.tar.gz'.format(index(x // 5 * 5, y // 5 * 5),
                                              index(x, y)))
        
        elif demType == 'SRTM 3Sec':
            lat = range(int((60 - float(extent['ymin'])) // 5) + 1,
                        int((60 - float(extent['ymax'])) // 5) + 2)
            lon = range(int((float(extent['xmin']) + 180) // 5) + 1,
                        int((float(extent['xmax']) + 180) // 5) + 2)
            
            remotes = ['srtm_{:02d}_{:02d}.zip'.format(x, y) for x in lon for y in lat]
        
        elif demType == 'Copernicus 10m EEA DEM':
            lat, lon = intrange(extent, step=1)
            indices = [index(x, y, nx=3, ny=2)
                       for x in lon for y in lat]
            
            ftp = ImplicitFTP_TLS()
            parsed = urlparse(self.config[demType]['url'])
            host = parsed.netloc
            path = parsed.path
            ftp.connect(host=host, port=self.config[demType]['port'])
            ftp.login(username, password)
            ftp.cwd(path)
            
            obj = io.BytesIO()
            ftp.retrbinary('RETR mapping.csv', obj.write)
            obj = obj.getvalue().decode('utf-8').splitlines()
            
            ids = []
            stream = csv.reader(obj, delimiter=';')
            for row in stream:
                if row[1] + row[2] in indices:
                    ids.append(row[0])
            
            remotes = []
            
            def ftp_search(target, files):
                pattern = '|'.join(files)
                if target.endswith('/'):
                    content = ftp.nlst(target)
                    for item in content:
                        ftp_search(target + '/' + item, files)
                else:
                    if target.endswith('.tar') and re.search(pattern, target):
                        remotes.append(target)
            
            ftp_search(path + '/', ids)
            ftp.quit()
        
        else:
            raise ValueError('unknown demType: {}'.format(demType))
        
        return sorted(remotes)


<<<<<<< HEAD
class ImplicitFTP_TLS(ftplib.FTP_TLS):
    """
    FTP_TLS subclass that automatically wraps sockets in SSL to support implicit FTPS.
    taken from https://stackoverflow.com/a/36049814
    """
    
    def __init__(self, *args, **kwargs):
        super().__init__(*args, **kwargs)
        self._sock = None
    
    @property
    def sock(self):
        """Return the socket."""
        return self._sock
    
    @sock.setter
    def sock(self, value):
        """When modifying the socket, ensure that it is ssl wrapped."""
        if value is not None and not isinstance(value, ssl.SSLSocket):
            value = self.context.wrap_socket(value)
        self._sock = value
=======
def getasse30_hdr(fname):
    """
    create an ENVI HDR file for zipped GETASSE30 DEM tiles
    
    Parameters
    ----------
    fname: str
        the name of the zipped tile

    Returns
    -------

    """
    basename = os.path.basename(fname)
    pattern = r'(?P<lat>[0-9]{2})' \
              '(?P<ns>[A-Z])' \
              '(?P<lon>[0-9]{3})' \
              '(?P<ew>[A-Z]).zip'
    match = re.search(pattern, basename).groupdict()
    
    lon = float(match['lon'])
    if match['ew'] == 'W':
        lon *= -1
    lat = float(match['lat'])
    if match['ns'] == 'S':
        lat *= -1
    posting = 30 / 3600  # 30 arc seconds
    pixels = 1800
    
    map_info = ['Geographic Lat/Lon', '1.0000', '1.0000',
                str(lon),
                str(lat + pixels * posting),
                str(posting),
                str(posting),
                'WGS-84', 'units=Degrees']
    
    with zf.ZipFile(fname, 'a') as zip:
        files = zip.namelist()
        hdr = basename.replace('.zip', '.hdr')
        if hdr not in files:
            with HDRobject() as obj:
                obj.samples = pixels
                obj.lines = pixels
                obj.byte_order = 1
                obj.data_type = 2
                obj.map_info = '{{{}}}'.format(','.join(map_info))
                obj.coordinate_system_string = crsConvert(4326, 'wkt')
                zip.writestr(hdr, str(obj))


def get_egm96_lookup():
    """
    If not found, download SNAP's lookup table for converting EGM96 geoid heights to WGS84 ellipsoid heights.
    Default directory: `$HOME/.snap/auxdata/dem/egm96`.

    Returns
    -------

    """
    try:
        auxdatapath = ExamineSnap().auxdatapath
    except AttributeError:
        auxdatapath = os.path.join(os.path.expanduser('~'), '.snap', 'auxdata')
    local = os.path.join(auxdatapath, 'dem', 'egm96', 'ww15mgh_b.zip')
    os.makedirs(os.path.dirname(local), exist_ok=True)
    if not os.path.isfile(local):
        remote = 'https://step.esa.int/auxdata/dem/egm96/ww15mgh_b.zip'
        log.info('{} <<-- {}'.format(local, remote))
        r = requests.get(remote)
        with open(local, 'wb') as out:
            out.write(r.content)
>>>>>>> 3c51954b
<|MERGE_RESOLUTION|>--- conflicted
+++ resolved
@@ -11,18 +11,14 @@
 # copied, modified, propagated, or distributed except according
 # to the terms contained in the LICENSE.txt file.
 ###############################################################################
+import io
 import os
 import re
 import csv
 import ssl
 import ftplib
-<<<<<<< HEAD
-
-import io
-=======
 import requests
 import zipfile as zf
->>>>>>> 3c51954b
 from urllib.request import urlopen
 from urllib.error import HTTPError
 from urllib.parse import urlparse
@@ -72,9 +68,9 @@
         - 'SRTM 3Sec'
 
           * url: https://srtm.csi.cgiar.org/wp-content/uploads/files/srtm_5x5/TIFF
-
+        
         - 'TDX90m'
-
+        
           * registration:  https://geoservice.dlr.de/web/dataguide/tdm90
           * url: ftpes://tandemx-90m.dlr.de
 
@@ -89,15 +85,18 @@
     product: str
         the sub-product to extract from the DEM product.
         The following options are available for the respective DEM types:
-
+        
         - 'AW3D30'
-
+         
           * 'dem': the actual Digital Elevation Model
           * 'msk': mask information for each pixel (Cloud/Snow Mask, Land water and
             low correlation mask, Sea mask, Information of elevation dataset used
             for the void-filling processing)
           * 'stk': number of DSM-scene files which were used to produce the 5m resolution DSM
-<<<<<<< HEAD
+          
+        - 'GETASSE30'
+        
+          * 'dem': the actual Digital Elevation Model
 
         - 'Copernicus 10m EEA DEM'
         
@@ -106,23 +105,17 @@
           * 'flm': filling mask
           * 'hem': height error mask
           * 'wbm': water body mask
-=======
-        
-        - 'GETASSE30'
-        
+        
+        - 'SRTM 1Sec HGT'
+         
           * 'dem': the actual Digital Elevation Model
->>>>>>> 3c51954b
-        
-        - 'SRTM 1Sec HGT'
-
+          
+        - 'SRTM 3Sec'
+         
           * 'dem': the actual Digital Elevation Model
-
-        - 'SRTM 3Sec'
-
-          * 'dem': the actual Digital Elevation Model
-
+          
         - 'TDX90m'
-
+         
           * 'dem': the actual Digital Elevation Model
           * 'am2': Amplitude Mosaic representing the minimum value
           * 'amp': Amplitude Mosaic representing the mean value
@@ -131,49 +124,39 @@
           * 'hem': Height Error Map
           * 'lsm': Layover and Shadow Mask, based on SRTM C-band and Globe DEM data
           * 'wam': Water Indication Mask
-
+    
     Returns
     -------
     list or None
         the names of the obtained files or None if a VRT file was defined
-
+    
     Examples
     --------
-<<<<<<< HEAD
-    download all SRTM 1 arcsec DEMs overlapping with a Sentinel-1 scene and mosaic them to a single GeoTiff file
-
-=======
     download all SRTM 1 arcsec DEMs overlapping with a Sentinel-1 scene and mosaic them to a single GeoTIFF file
     
->>>>>>> 3c51954b
     .. code-block:: python
-
+        
         from pyroSAR import identify
         from pyroSAR.auxdata import dem_autoload
         from spatialist import gdalwarp
-
+        
         # identify the SAR scene
         filename = 'S1A_IW_SLC__1SDV_20150330T170734_20150330T170801_005264_006A6C_DA69.zip'
         scene = identify(filename)
-
+        
         # extract the bounding box as spatialist.Vector object
         bbox = scene.bbox()
-
+        
         # download the tiles and virtually combine them in an in-memory
         # VRT file subsetted to the extent of the SAR scene plus a buffer of 0.01 degrees
         vrt = '/vsimem/srtm1.vrt'
         dem_autoload(geometries=[bbox], demType='SRTM 1Sec HGT',
                      vrt=vrt, buffer=0.01)
-<<<<<<< HEAD
-
-        # write the final GeoTiff file
-=======
         
         # write the final GeoTIFF file
->>>>>>> 3c51954b
         outname = scene.outname_base() + 'srtm1.tif'
         gdalwarp(src=vrt, dst=outname, options={'format': 'GTiff'})
-
+        
         # alternatively use function dem_create and warp the DEM to UTM
         # including conversion from geoid to ellipsoid heights
         from pyroSAR.auxdata import dem_create
@@ -192,13 +175,8 @@
 
 def dem_create(src, dst, t_srs=None, tr=None, resampling_method='bilinear', geoid_convert=False, geoid='EGM96', outputBounds=None):
     """
-<<<<<<< HEAD
-    create a new DEM GeoTiff file and optionally convert heights from geoid to ellipsoid
-
-=======
     create a new DEM GeoTIFF file and optionally convert heights from geoid to ellipsoid
     
->>>>>>> 3c51954b
     Parameters
     ----------
     src: str
@@ -283,7 +261,7 @@
     """
     | An interface to obtain DEM data for selected geometries
     | The files are downloaded into the ESA SNAP auxdata directory structure
-
+    
     Parameters
     ----------
     geometries: list of spatialist.vector.Vector
@@ -401,14 +379,9 @@
                     targetlist = ftp.nlst(product_remote)
                 except ftplib.error_temp:
                     continue
-<<<<<<< HEAD
                 address = '{}://{}/{}{}'.format(parsed.scheme, parsed.netloc,
                                                 parsed.path + '/' if parsed.path != '' else '', product_remote)
-                print('{} <<-- {}'.format(product_local, address))
-=======
-                address = '{}://{}/{}{}'.format(protocol, url, path + '/' if path != '' else '', product_remote)
                 log.info('{} <<-- {}'.format(product_local, address))
->>>>>>> 3c51954b
                 with open(product_local, 'wb') as myfile:
                     ftp.retrbinary('RETR {}'.format(product_remote), myfile.write)
             if os.path.isfile(product_local):
@@ -426,7 +399,6 @@
                                    'msk': '*MSK.tif',
                                    'stk': '*STK.tif'}
                        },
-<<<<<<< HEAD
             'Copernicus 10m EEA DEM': {'url': 'ftps://cdsdata.copernicus.eu/DEM-datasets/COP-DEM_EEA-10-DGED/2020_1',
                                        'nodata': -32767.0,
                                        'vsi': '/vsitar/',
@@ -436,13 +408,11 @@
                                                    'flm': '*FLM.tif',
                                                    'hem': '*HEM.tif',
                                                    'wbm': '*WBM.tif'}},
-=======
             'GETASSE30': {'url': 'https://step.esa.int/auxdata/dem/GETASSE30',
                           'nodata': None,
                           'vsi': '/vsizip/',
                           'pattern': {'dem': '*.GETASSE30'}
                           },
->>>>>>> 3c51954b
             'SRTM 1Sec HGT': {'url': 'https://step.esa.int/auxdata/dem/SRTMGL1',
                               'nodata': -32768.0,
                               'vsi': '/vsizip/',
@@ -470,7 +440,7 @@
     def load(self, demType, vrt=None, buffer=None, username=None, password=None, product='dem'):
         """
         obtain DEM tiles for the given geometries
-
+        
         Parameters
         ----------
         demType: str
@@ -638,7 +608,6 @@
                         yf = index(y=y, ny=2)
                         remotes.append('90mdem/DEM/{y}/{hem}{xr:03d}/TDM1_DEM__30_{y}{x}.zip'
                                        .format(x=xf, xr=xr, y=yf, hem=xf[0]))
-        
         elif demType == 'AW3D30':
             remotes = []
             lat, lon = intrange(extent, step=1)
@@ -700,29 +669,6 @@
         return sorted(remotes)
 
 
-<<<<<<< HEAD
-class ImplicitFTP_TLS(ftplib.FTP_TLS):
-    """
-    FTP_TLS subclass that automatically wraps sockets in SSL to support implicit FTPS.
-    taken from https://stackoverflow.com/a/36049814
-    """
-    
-    def __init__(self, *args, **kwargs):
-        super().__init__(*args, **kwargs)
-        self._sock = None
-    
-    @property
-    def sock(self):
-        """Return the socket."""
-        return self._sock
-    
-    @sock.setter
-    def sock(self, value):
-        """When modifying the socket, ensure that it is ssl wrapped."""
-        if value is not None and not isinstance(value, ssl.SSLSocket):
-            value = self.context.wrap_socket(value)
-        self._sock = value
-=======
 def getasse30_hdr(fname):
     """
     create an ENVI HDR file for zipped GETASSE30 DEM tiles
@@ -794,4 +740,26 @@
         r = requests.get(remote)
         with open(local, 'wb') as out:
             out.write(r.content)
->>>>>>> 3c51954b
+
+
+class ImplicitFTP_TLS(ftplib.FTP_TLS):
+    """
+    FTP_TLS subclass that automatically wraps sockets in SSL to support implicit FTPS.
+    taken from https://stackoverflow.com/a/36049814
+    """
+    
+    def __init__(self, *args, **kwargs):
+        super().__init__(*args, **kwargs)
+        self._sock = None
+    
+    @property
+    def sock(self):
+        """Return the socket."""
+        return self._sock
+    
+    @sock.setter
+    def sock(self, value):
+        """When modifying the socket, ensure that it is ssl wrapped."""
+        if value is not None and not isinstance(value, ssl.SSLSocket):
+            value = self.context.wrap_socket(value)
+        self._sock = value