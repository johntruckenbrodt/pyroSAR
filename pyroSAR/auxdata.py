--- conflicted
+++ resolved
@@ -599,98 +599,6 @@
               '(?P<ew>[A-Z]).zip'
     match = re.search(pattern, basename).groupdict()
     
-<<<<<<< HEAD
-    scenes = [identify(scene) if isinstance(scene, str) else scene for scene in scenes]
-    sensors = list(set([scene.sensor for scene in scenes]))
-    for dataset in datasets:
-        if dataset == 'SRTM 1Sec HGT':
-            files = [x.replace('hgt', 'SRTMGL1.hgt.zip') for x in
-                     list(set(dissolve([scene.getHGT() for scene in scenes])))]
-            for file in files:
-                infile = os.path.join('https://step.esa.int/auxdata/dem/SRTMGL1', file)
-                outfile = os.path.join(auxDataPath, 'dem/SRTM 1Sec HGT', file)
-                if not os.path.isfile(outfile):
-                    log.info(infile)
-                    try:
-                        input = urlopen(infile)
-                    except HTTPError:
-                        log.info('-> not available')
-                        continue
-                    with open(outfile, 'wb') as output:
-                        output.write(input.read())
-                    input.close()
-        elif dataset == 'POEORB':
-            for sensor in sensors:
-                if re.search('S1[AB]', sensor):
-                    
-                    dates = [(scene.start[:4], scene.start[4:6]) for scene in scenes]
-                    years = list(set([x[0] for x in dates]))
-                    
-                    remote_contentVersion = urlopen(
-                        'https://step.esa.int/auxdata/orbits/Sentinel-1/POEORB/remote_contentVersion.txt')
-                    versions_remote = getOrbitContentVersions(remote_contentVersion)
-                    
-                    for year in years:
-                        dir_orb = os.path.join(auxDataPath, 'Orbits/Sentinel-1/POEORB', year)
-                        
-                        if not os.path.isdir(dir_orb):
-                            os.makedirs(dir_orb)
-                        contentVersionFile = os.path.join(dir_orb, 'contentVersion.txt')
-                        
-                        if os.path.isfile(contentVersionFile):
-                            contentVersion = open(contentVersionFile, 'r+')
-                            versions_local = getOrbitContentVersions(contentVersion)
-                        else:
-                            contentVersion = open(contentVersionFile, 'w')
-                            versions_local = {}
-                        
-                        combine = dict(set(versions_local.items()) & set(versions_remote.items()))
-                        
-                        dates_select = [x for x in dates if x[0] == year]
-                        months = list(set([x[1] for x in dates_select]))
-                        
-                        orb_ids = sorted(
-                            [x for x in ['{}-{}.zip'.format(year, month) for month in months] if not x in combine])
-                        
-                        if len(orb_ids) > 0:
-                            contentVersion.write('#\n#{}\n'.format(strftime('%a %b %d %H:%M:%S %Z %Y', gmtime())))
-                            
-                            for orb_id in orb_ids:
-                                orb_remote = urlopen(
-                                    'https://step.esa.int/auxdata/orbits/Sentinel-1/POEORB/{}'.format(orb_id))
-                                orb_remote_stream = zf.ZipFile(StringIO(orb_remote.read()), 'r')
-                                orb_remote.close()
-                                
-                                targets = [x for x in orb_remote_stream.namelist() if
-                                           not os.path.isfile(os.path.join(dir_orb, x))]
-                                orb_remote_stream.extractall(dir_orb, targets)
-                                orb_remote_stream.close()
-                                
-                                versions_local[orb_id] = versions_remote[orb_id]
-                                
-                                for key, val in versions_local.iteritems():
-                                    contentVersion.write('{}={}\n'.format(key, val))
-                        
-                        contentVersion.close()
-                    remote_contentVersion.close()
-                else:
-                    log.info('not implemented yet')
-        elif dataset == 'Delft Precise Orbits':
-            path_server = 'dutlru2.lr.tudelft.nl'
-            subdirs = {'ASAR:': 'ODR.ENVISAT1/eigen-cg03c', 'ERS1': 'ODR.ERS-1/dgm-e04', 'ERS2': 'ODR.ERS-2/dgm-e04'}
-            ftp = FTP(path_server)
-            ftp.login()
-            for sensor in sensors:
-                if sensor in subdirs.keys():
-                    path_target = os.path.join('pub/orbits', subdirs[sensor])
-                    path_local = os.path.join(auxDataPath, 'Orbits/Delft Precise Orbits', subdirs[sensor])
-                    ftp.cwd(path_target)
-                    for item in ftp.nlst():
-                        ftp.retrbinary('RETR ' + item, open(os.path.join(path_local, item), 'wb').write)
-            ftp.quit()
-        else:
-            log.info('not implemented yet')
-=======
     lon = float(match['lon'])
     if match['ew'] == 'W':
         lon *= -1
@@ -718,5 +626,4 @@
                 obj.data_type = 2
                 obj.map_info = '{{{}}}'.format(','.join(map_info))
                 obj.coordinate_system_string = crsConvert(4326, 'wkt')
-                zip.writestr(hdr, str(obj))
->>>>>>> 27127279
+                zip.writestr(hdr, str(obj))