###############################################################################
# Reading and Organizing system for SAR images
# Copyright (c) 2016-2021, the pyroSAR Developers.

# This file is part of the pyroSAR Project. It is subject to the
# license terms in the LICENSE.txt file found in the top-level
# directory of this distribution and at
# https://github.com/johntruckenbrodt/pyroSAR/blob/master/LICENSE.txt.
# No part of the pyroSAR project, including this file, may be
# copied, modified, propagated, or distributed except according
# to the terms contained in the LICENSE.txt file.
###############################################################################
"""
This is the core module of package pyroSAR.
It contains the drivers for the different SAR image formats and offers
functionality for retrieving metadata, unpacking images, downloading ancillary files like DEMs and
Orbit State Vector files as well as archiving scenes in a database.
The :class:`ID` class and its subclasses allow easy and standardized access to the metadata of
images from different SAR sensors.
"""

import sys
import gc

from builtins import str
from io import BytesIO

import abc
import ast
import csv
import inspect
import math
import os
import re
import shutil
import struct
import operator
import tarfile as tf
import xml.etree.ElementTree as ET
import zipfile as zf
from datetime import datetime, timedelta
from time import strptime, strftime

import progressbar as pb
from osgeo import gdal, osr, ogr
from osgeo.gdalconst import GA_ReadOnly

from . import S1
from .ERS import passdb_query
from .xml_util import getNamespaces

from spatialist import crsConvert, sqlite3, Vector, bbox
from spatialist.ancillary import parse_literal, finder

from sqlalchemy import create_engine, Table, MetaData, Column, Integer, String, exc
from sqlalchemy import inspect as sql_inspect
from sqlalchemy.event import listen
from sqlalchemy.orm import sessionmaker
from sqlalchemy.sql import select, func
from sqlalchemy.engine.url import URL
from sqlalchemy.ext.automap import automap_base
from sqlalchemy_utils import database_exists, create_database, drop_database
from geoalchemy2 import Geometry
import socket
import time
import platform
import subprocess

import logging

log = logging.getLogger(__name__)

__LOCAL__ = ['sensor', 'projection', 'orbit', 'polarizations', 'acquisition_mode', 'start', 'stop', 'product',
             'spacing', 'samples', 'lines', 'orbitNumber_abs', 'orbitNumber_rel', 'cycleNumber', 'frameNumber']


def identify(scene):
    """
    identify a SAR scene and return the appropriate metadata handler object

    Parameters
    ----------
    scene: str
        a file or directory name

    Returns
    -------
    a subclass object of :class:`~pyroSAR.drivers.ID`
        a pyroSAR metadata handler
    
    Examples
    --------

    >>> from pyroSAR import identify
    >>> filename = 'S1A_IW_GRDH_1SDV_20180829T170656_20180829T170721_023464_028DE0_F7BD.zip'
    >>> scene = identify(filename)
    >>> print(scene)
    pyroSAR ID object of type SAFE
    acquisition_mode: IW
    cycleNumber: 148
    frameNumber: 167392
    lines: 16703
    orbit: A
    orbitNumber_abs: 23464
    orbitNumber_rel: 117
    polarizations: ['VV', 'VH']
    product: GRD
    projection: +proj=longlat +datum=WGS84 +no_defs
    samples: 26056
    sensor: S1A
    spacing: (10.0, 10.0)
    start: 20180829T170656
    stop: 20180829T170721
    """
    if not os.path.exists(scene):
        raise OSError("No such file or directory: '{}'".format(scene))
    
    for handler in ID.__subclasses__():
        try:
            return handler(scene)
        except (RuntimeError, KeyError):
            pass
    raise RuntimeError('data format not supported')


def identify_many(scenes, pbar=False, sortkey=None):
    """
    wrapper function for returning metadata handlers of all valid scenes in a list, similar to function
    :func:`~pyroSAR.drivers.identify`.

    Parameters
    ----------
    scenes: list
        the file names of the scenes to be identified
    pbar: bool
        adds a progressbar if True
    sortkey: str
        sort the handler object list by an attribute
    Returns
    -------
    list
        a list of pyroSAR metadata handlers
    
    Examples
    --------
    >>> from pyroSAR import identify_many
    >>> files = finder('/path', ['S1*.zip'])
    >>> ids = identify_many(files, pbar=False, sortkey='start')
    """
    idlist = []
    if pbar:
        progress = pb.ProgressBar(max_value=len(scenes)).start()
    else:
        progress = None
    for i, scene in enumerate(scenes):
        if isinstance(scene, ID):
            idlist.append(scene)
        else:
            try:
                id = identify(scene)
                idlist.append(id)
            except RuntimeError:
                continue
            except PermissionError:
                log.warning("Permission denied: '{}'".format(scene))
        if progress is not None:
            progress.update(i + 1)
    if progress is not None:
        progress.finish()
    if sortkey is not None:
        idlist.sort(key=operator.attrgetter(sortkey))
    return idlist


def filter_processed(scenelist, outdir, recursive=False):
    """
    Filter a list of pyroSAR objects to those that have not yet been processed and stored in the defined directory.
    The search for processed scenes is either done in the directory only or recursively into subdirectories.
    The scenes must have been processed with pyroSAR in order to follow the right naming scheme.

    Parameters
    ----------
    scenelist: list
        a list of pyroSAR objects
    outdir: str
        the processing directory
    recursive: bool
        scan `outdir` recursively into subdirectories?

    Returns
    -------
    list
        a list of those scenes, which have not been processed yet
    """
    return [x for x in scenelist if not x.is_processed(outdir, recursive)]


class ID(object):
    """
    Abstract class for SAR meta data handlers
    """
    
    def __init__(self, metadict):
        """
        to be called by the __init__methods of the format drivers
        scans a metadata dictionary and registers entries with a standardized name as object attributes
        see __LOCAL__ for standard names. It must be ensured that each of these is actually read by the individual SAR format driver.

        :param metadict: a dictionary containing the metadata attributes of a SAR scene
        """
        self.locals = __LOCAL__
        for item in self.locals:
            setattr(self, item, metadict[item])
    
    def __getattr__(self, item):
        raise AttributeError("object has no attribute '{}'".format(item))
    
    def __str__(self):
        lines = ['pyroSAR ID object of type {}'.format(self.__class__.__name__)]
        for item in sorted(self.locals):
            value = getattr(self, item)
            if item == 'projection':
                value = crsConvert(value, 'proj4')
            line = '{0}: {1}'.format(item, value)
            lines.append(line)
        return '\n'.join(lines)
    
    def bbox(self, outname=None, driver=None, overwrite=True):
        """
        get the bounding box of a scene either as a vector object or written to a file

        Parameters
        ----------
        outname: str
            the name of the shapefile to be written
        driver: str
            the output file format; needs to be defined if the format cannot
            be auto-detected from the filename extension
        overwrite: bool
            overwrite an existing shapefile?

        Returns
        -------
        ~spatialist.vector.Vector or None
            the vector object if `outname` is None, None otherwise
        """
        if outname is None:
            return bbox(self.getCorners(), self.projection)
        else:
            bbox(self.getCorners(), self.projection, outname=outname, driver=driver,
                 overwrite=overwrite)
    
    def geometry(self, outname=None, driver=None, overwrite=True):
        """
        get the footprint geometry of a scene either as a vector object or written to a file

        Parameters
        ----------
        outname: str
            the name of the shapefile to be written
        driver: str
            the output file format; needs to be defined if the format cannot
            be auto-detected from the filename extension
        overwrite: bool
            overwrite an existing shapefile?

        Returns
        -------
        ~spatialist.vector.Vector or None
            the vector object if `outname` is None, None otherwise
        """
        srs = crsConvert(self.projection, 'osr')
        ring = ogr.Geometry(ogr.wkbLinearRing)
        for coordinate in self.meta['coordinates']:
            ring.AddPoint(*coordinate)
        ring.CloseRings()
        
        geom = ogr.Geometry(ogr.wkbPolygon)
        geom.AddGeometry(ring)
        
        geom.FlattenTo2D()
        
        bbox = Vector(driver='Memory')
        bbox.addlayer('geometry', srs, geom.GetGeometryType())
        bbox.addfield('area', ogr.OFTReal)
        bbox.addfeature(geom, fields={'area': geom.Area()})
        geom = None
        if outname is None:
            return bbox
        else:
            bbox.write(outfile=outname, driver=driver, overwrite=overwrite)
    
    @property
    def compression(self):
        """
        check whether a scene is compressed into an tarfile or zipfile or not at all

        Returns
        -------
        str or None
            either 'zip', 'tar' or None
        """
        if os.path.isdir(self.scene):
            return None
        elif zf.is_zipfile(self.scene):
            return 'zip'
        elif tf.is_tarfile(self.scene):
            return 'tar'
        else:
            return None
    
    def export2dict(self):
        """
        Return the uuid and the metadata that is defined in self.locals as a dictionary
        """
        metadata = {item: self.meta[item] for item in self.locals}
        sq_file = os.path.basename(self.file)
        title = os.path.splitext(sq_file)[0]
        metadata['uuid'] = title
        return metadata
    
    def export2sqlite(self, dbfile):
        """
        Export relevant metadata to an SQLite database

        Parameters
        ----------
        dbfile: str
            the database file

        """
        with Archive(dbfile) as archive:
            archive.insert(self)
    
    def examine(self, include_folders=False):
        """
        check whether any items in the SAR scene structure (i.e. files/folders) match the regular expression pattern
        defined by the class. On success the item is registered in the object as attribute `file`.

        Parameters
        ----------
        include_folders: bool
            also match folder (or just files)?

        Returns
        -------

        Raises
        -------
        RuntimeError
        """
        files = self.findfiles(self.pattern, include_folders=include_folders)
        if len(files) == 1:
            self.file = files[0]
        elif len(files) == 0:
            raise RuntimeError('scene does not match {} naming convention'.format(type(self).__name__))
        else:
            raise RuntimeError('file ambiguity detected:\n{}'.format('\n'.join(files)))
    
    def findfiles(self, pattern, include_folders=False):
        """
        find files in the scene archive, which match a pattern.

        Parameters
        ----------
        pattern: str
            the regular expression to match
        include_folders: bool
             also match folders (or just files)?
        Returns
        -------
        list
            the matched file names
        
        See Also
        --------
        :func:`spatialist.ancillary.finder`
        """
        foldermode = 1 if include_folders else 0
        
        files = finder(target=self.scene, matchlist=[pattern],
                       foldermode=foldermode, regex=True)
        
        if os.path.isdir(self.scene) \
                and re.search(pattern, os.path.basename(self.scene)) \
                and include_folders:
            files.append(self.scene)
        
        return files
    
    def gdalinfo(self):
        """
        read metadata directly from the GDAL SAR image drivers

        Returns
        -------
        dict
            the metadata attributes
        """
        files = self.findfiles(r'(?:\.[NE][12]$|DAT_01\.001$|product\.xml|manifest\.safe$)')
        
        if len(files) == 1:
            prefix = {'zip': '/vsizip/', 'tar': '/vsitar/', None: ''}[self.compression]
            header = files[0]
        elif len(files) > 1:
            raise RuntimeError('file ambiguity detected')
        else:
            raise RuntimeError('file type not supported')
        
        meta = {}
        
        ext_lookup = {'.N1': 'ASAR', '.E1': 'ERS1', '.E2': 'ERS2'}
        extension = os.path.splitext(header)[1]
        if extension in ext_lookup:
            meta['sensor'] = ext_lookup[extension]
        
        img = gdal.Open(prefix + header, GA_ReadOnly)
        gdalmeta = img.GetMetadata()
        meta['samples'], meta['lines'], meta['bands'] = img.RasterXSize, img.RasterYSize, img.RasterCount
        meta['projection'] = img.GetGCPProjection()
        meta['gcps'] = [((x.GCPPixel, x.GCPLine), (x.GCPX, x.GCPY, x.GCPZ)) for x in img.GetGCPs()]
        img = None
        
        for item in gdalmeta:
            entry = [item, parse_literal(gdalmeta[item].strip())]
            
            try:
                entry[1] = self.parse_date(str(entry[1]))
            except ValueError:
                pass
            
            if re.search('(?:LAT|LONG)', entry[0]):
                entry[1] /= 1000000.
            meta[entry[0]] = entry[1]
        return meta
    
    @abc.abstractmethod
    def getCorners(self):
        """
        derive the corner coordinates from a SAR scene

        Returns
        -------
        dict
            dictionary with keys `xmin`, `xmax`, `ymin` and `ymax`
        """
        raise NotImplementedError
    
    def getFileObj(self, filename):
        """
        Load a file into a readable file object.

        Parameters
        ----------
        filename: str
            the name of a file in the scene archive, easiest to get with method :meth:`~ID.findfiles`

        Returns
        -------
        ~io.BytesIO
            a file pointer object
        """
        return getFileObj(self.scene, filename)
    
    def getGammaImages(self, directory=None):
        """
        list all files processed by GAMMA

        Parameters
        ----------
        directory: str or None
            the directory to be scanned; if left empty the object attribute `gammadir` is scanned

        Returns
        -------
        list
            the file names of the images processed by GAMMA

        Raises
        -------
        RuntimeError
        """
        if directory is None:
            if hasattr(self, 'gammadir'):
                directory = self.gammadir
            else:
                raise RuntimeError(
                    'directory missing; please provide directory to function or define object attribute "gammadir"')
        return [x for x in finder(directory, [self.outname_base()], regex=True) if
                not re.search(r'\.(?:par|hdr|aux\.xml|swp|sh)$', x)]
    
    def getHGT(self):
        """
        get the names of all SRTM HGT tiles overlapping with the SAR scene

        Returns
        -------
        list
            names of the SRTM HGT tiles
        """
        
        corners = self.getCorners()
        
        # generate sequence of integer coordinates marking the tie points of the overlapping hgt tiles
        lat = range(int(float(corners['ymin']) // 1), int(float(corners['ymax']) // 1) + 1)
        lon = range(int(float(corners['xmin']) // 1), int(float(corners['xmax']) // 1) + 1)
        
        # convert coordinates to string with leading zeros and hemisphere identification letter
        lat = [str(x).zfill(2 + len(str(x)) - len(str(x).strip('-'))) for x in lat]
        lat = [x.replace('-', 'S') if '-' in x else 'N' + x for x in lat]
        
        lon = [str(x).zfill(3 + len(str(x)) - len(str(x).strip('-'))) for x in lon]
        lon = [x.replace('-', 'W') if '-' in x else 'E' + x for x in lon]
        
        # concatenate all formatted latitudes and longitudes with each other as final product
        return [x + y + '.hgt' for x in lat for y in lon]
    
    def is_processed(self, outdir, recursive=False):
        """
        check whether a scene has already been processed and stored in the defined output directory
        (and subdirectories if scanned recursively)

        Parameters
        ----------
        outdir: str
            the directory to be checked

        Returns
        -------
        bool
            does an image matching the scene pattern exist?
        """
        if os.path.isdir(outdir):
            # '{}.*tif$'.format(self.outname_base())
            return len(finder(outdir, [self.outname_base()], regex=True, recursive=recursive)) != 0
        else:
            return False
    
    def outname_base(self, extensions=None):
        """
        parse a string containing basic information about the scene in standardized format.
        Currently this id contains the sensor (4 digits), acquisition mode (4 digits), orbit (1 digit)
        and acquisition start time (15 digits)., e.g. `S1A__IW___A_20150523T122350`
        
        Parameters
        ----------
        extensions: list of str
            the names of additional parameters to append to the basename, e.g. ``['orbitNumber_rel']``
        Returns
        -------
        str
            a standardized name unique to the scene
            
        """
        
        fields = ('{:_<4}'.format(self.sensor),
                  '{:_<4}'.format(self.acquisition_mode),
                  self.orbit,
                  self.start)
        out = '_'.join(fields)
        if isinstance(extensions, list) and len(extensions) is not None:
            ext = '_'.join([str(getattr(self, key)) for key in extensions])
            out += '_' + ext
        return out
    
    @staticmethod
    def parse_date(x):
        """
        this function gathers known time formats provided in the different SAR products and converts them to a common
        standard of the form YYYYMMDDTHHMMSS.

        Parameters
        ----------
        x: str
            the time stamp

        Returns
        -------
        str
            the converted time stamp in format YYYYmmddTHHMMSS
        """
        return parse_date(x)
    
    @abc.abstractmethod
    def quicklook(self, outname, format='kmz'):
        """
        export a quick look image of the scene

        Parameters
        ----------
        outname: str
            the name of the output file
        format: str
            the format of the file to write;
            currently only kmz is supported

        Returns
        -------

        Examples
        --------

        >>> from pyroSAR import identify
        >>> scene = identify('S1A_IW_GRDH_1SDV_20180101T170648_20180101T170713_019964_021FFD_DA78.zip')
        >>> scene.quicklook('S1A__IW___A_20180101T170648.kmz')
        """
        raise NotImplementedError
    
    def summary(self):
        """
        print the set of standardized scene metadata attributes

        Returns
        -------

        """
        print(self.__str__())
    
    @abc.abstractmethod
    def scanMetadata(self):
        """
        scan SAR scenes for metadata attributes.
        The returned dictionary is registered as attribute `meta` by the class upon object initialization.
        This dictionary furthermore needs to return a set of standardized attribute keys,
        which are directly registered as object attributes.

        Returns
        -------
        dict
            the derived attributes

        """
        raise NotImplementedError
    
    @abc.abstractmethod
    def unpack(self, directory, overwrite=False, exist_ok=False):
        """
        Unpack the SAR scene into a defined directory.

        Parameters
        ----------
        directory: str
            the base directory into which the scene is unpacked
        overwrite: bool
            overwrite an existing unpacked scene?
        exist_ok: bool
            allow existing output files and do not create new ones?

        Returns
        -------

        """
        raise NotImplementedError
    
    def _unpack(self, directory, offset=None, overwrite=False, exist_ok=False):
        """
        general function for unpacking scene archives; to be called by implementations of ID.unpack.
        Will reset object attributes `scene` and `file` to point to the locations of the unpacked scene
        
        Parameters
        ----------
        directory: str
            the name of the directory in which the files are written
        offset: str
            an archive directory offset; to be defined if only a subdirectory is to be unpacked (see e.g. TSX.unpack)
        overwrite: bool
            should an existing directory be overwritten?
        exist_ok: bool
            do not attempt unpacking if the target directory already exists? Ignored if ``overwrite==True``
        
        Returns
        -------
        
        """
        do_unpack = True
        if os.path.isdir(directory):
            if overwrite:
                shutil.rmtree(directory)
            else:
                if exist_ok:
                    do_unpack = False
                else:
                    raise RuntimeError('target scene directory already exists: {}'.format(directory))
        os.makedirs(directory, exist_ok=True)
        
        if do_unpack:
            if tf.is_tarfile(self.scene):
                archive = tf.open(self.scene, 'r')
                names = archive.getnames()
                if offset is not None:
                    names = [x for x in names if x.startswith(offset)]
                header = os.path.commonprefix(names)
                
                if header in names:
                    if archive.getmember(header).isdir():
                        for item in sorted(names):
                            if item != header:
                                member = archive.getmember(item)
                                if offset is not None:
                                    member.name = member.name.replace(offset + '/', '')
                                archive.extract(member, directory)
                        archive.close()
                    else:
                        archive.extractall(directory)
                        archive.close()
            
            elif zf.is_zipfile(self.scene):
                archive = zf.ZipFile(self.scene, 'r')
                names = archive.namelist()
                header = os.path.commonprefix(names)
                if header.endswith('/'):
                    for item in sorted(names):
                        if item != header:
                            repl = item.replace(header, '', 1)
                            outname = os.path.join(directory, repl)
                            outname = outname.replace('/', os.path.sep)
                            if item.endswith('/'):
                                os.makedirs(outname)
                            else:
                                try:
                                    with open(outname, 'wb') as outfile:
                                        outfile.write(archive.read(item))
                                except zf.BadZipfile:
                                    log.info('corrupt archive, unpacking failed')
                                    continue
                    archive.close()
                else:
                    archive.extractall(directory)
                    archive.close()
            else:
                log.info('unpacking is only supported for TAR and ZIP archives')
                return
        
        self.scene = directory
        main = os.path.join(self.scene, os.path.basename(self.file))
        self.file = main if os.path.isfile(main) else self.scene


class CEOS_ERS(ID):
    """
    Handler class for ERS data in CEOS format
    
    Sensors:
        * ERS1
        * ERS2
    
    Reference:
        ER-IS-EPO-GS-5902-3: Annex C. ERS SAR.SLC/SLC-I. CCT and EXABYTE
        (`ESA 1998 <https://earth.esa.int/documents/10174/1597298/SAR05E.pdf>`_)
    """
    
    def __init__(self, scene):
        self.pattern = r'(?P<product_id>(?:SAR|ASA)_(?:IM(?:S|P|G|M|_)|AP(?:S|P|G|M|_)|WV(?:I|S|W|_)|WS(?:M|S|_))_[012B][CP])' \
                       r'(?P<processing_stage_flag>[A-Z])' \
                       r'(?P<originator_ID>[A-Z\-]{3})' \
                       r'(?P<start_day>[0-9]{8})_' \
                       r'(?P<start_time>[0-9]{6})_' \
                       r'(?P<duration>[0-9]{8})' \
                       r'(?P<phase>[0-9A-Z]{1})' \
                       r'(?P<cycle>[0-9]{3})_' \
                       r'(?P<relative_orbit>[0-9]{5})_' \
                       r'(?P<absolute_orbit>[0-9]{5})_' \
                       r'(?P<counter>[0-9]{4,})\.' \
                       r'(?P<satellite_ID>[EN][12])' \
                       r'(?P<extension>(?:\.zip|\.tar\.gz|\.PS|))$'
        
        self.pattern_pid = r'(?P<sat_id>(?:SAR|ASA))_' \
                           r'(?P<image_mode>(?:IM(?:S|P|G|M|_)|AP(?:S|P|G|M|_)|WV(?:I|S|W|_)|WS(?:M|S|_)))_' \
                           r'(?P<processing_level>[012B][CP])'
        
        self.scene = os.path.realpath(scene)
        
        self.examine()
        
        match = re.match(re.compile(self.pattern), os.path.basename(self.file))
        match2 = re.match(re.compile(self.pattern_pid), match.group('product_id'))
        
        if re.search('IM__0', match.group('product_id')):
            raise RuntimeError('product level 0 not supported (yet)')
        
        self.meta = self.gdalinfo()
        
        self.meta['acquisition_mode'] = match2.group('image_mode')
        self.meta['polarizations'] = ['VV']
        self.meta['product'] = 'SLC' if self.meta['acquisition_mode'] in ['IMS', 'APS', 'WSS'] else 'PRI'
        self.meta['spacing'] = (self.meta['CEOS_PIXEL_SPACING_METERS'], self.meta['CEOS_LINE_SPACING_METERS'])
        self.meta['sensor'] = self.meta['CEOS_MISSION_ID']
        self.meta['incidence_angle'] = self.meta['CEOS_INC_ANGLE']
        self.meta['k_db'] = -10 * math.log(float(self.meta['CEOS_CALIBRATION_CONSTANT_K']), 10)
        self.meta['sc_db'] = {'ERS1': 59.61, 'ERS2': 60}[self.meta['sensor']]
        
        # acquire additional metadata from the file LEA_01.001
        self.meta.update(self.scanMetadata())
        
        # register the standardized meta attributes as object attributes
        super(CEOS_ERS, self).__init__(self.meta)
    
    def getCorners(self):
        lat = [x[1][1] for x in self.meta['gcps']]
        lon = [x[1][0] for x in self.meta['gcps']]
        return {'xmin': min(lon), 'xmax': max(lon), 'ymin': min(lat), 'ymax': max(lat)}
    
    def unpack(self, directory, overwrite=False, exist_ok=False):
        if self.sensor in ['ERS1', 'ERS2']:
            base_file = re.sub(r'\.PS$', '', os.path.basename(self.file))
            base_dir = os.path.basename(directory.strip('/'))
            
            outdir = directory if base_file == base_dir else os.path.join(directory, base_file)
            
            self._unpack(outdir, overwrite=overwrite, exist_ok=exist_ok)
        else:
            raise NotImplementedError('sensor {} not implemented yet'.format(self.sensor))
    
    def scanMetadata(self):
        lea_obj = self.getFileObj(self.findfiles('LEA_01.001')[0])
        lea = lea_obj.read()
        lea_obj.close()
        meta = dict()
        offset = 720
        meta['sensor'] = lea[(offset + 396):(offset + 412)].strip()
        meta['start'] = self.parse_date(str(lea[(offset + 1814):(offset + 1838)].decode('utf-8')))
        meta['stop'] = self.parse_date(str(lea[(offset + 1862):(offset + 1886)].decode('utf-8')))
        
        looks_range = float(lea[(offset + 1174):(offset + 1190)])
        looks_azimuth = float(lea[(offset + 1190):(offset + 1206)])
        meta['looks'] = (looks_range, looks_azimuth)
        
        meta['heading'] = float(lea[(offset + 468):(offset + 476)])
        meta['orbit'] = 'D' if meta['heading'] > 180 else 'A'
        orbitNumber, frameNumber = map(int, re.findall('[0-9]+', lea[(offset + 36):(offset + 68)].decode('utf-8')))
        meta['orbitNumber_abs'] = orbitNumber
        meta['frameNumber'] = frameNumber
        orbitInfo = passdb_query(meta['sensor'], datetime.strptime(meta['start'], '%Y%m%dT%H%M%S'))
        meta['cycleNumber'] = orbitInfo['cycleNumber']
        meta['orbitNumber_rel'] = orbitInfo['orbitNumber_rel']
        # the following parameters are already read by gdalinfo
        # spacing_azimuth = float(lea[(offset+1686):(offset+1702)])
        # spacing_range = float(lea[(offset+1702):(offset+1718)])
        # meta['spacing'] = (spacing_range, spacing_azimuth)
        # meta['incidence_angle'] = float(lea[(offset+484):(offset+492)])
        meta['proc_facility'] = lea[(offset + 1045):(offset + 1061)].strip()
        meta['proc_system'] = lea[(offset + 1061):(offset + 1069)].strip()
        meta['proc_version'] = lea[(offset + 1069):(offset + 1077)].strip()
        # text_subset = lea[re.search('FACILITY RELATED DATA RECORD \[ESA GENERAL TYPE\]', lea).start() - 13:]
        # meta['k_db'] = -10*math.log(float(text_subset[663:679].strip()), 10)
        # meta['antenna_flag'] = int(text_subset[659:663].strip())
        return meta
        
        # def correctAntennaPattern(self):
        # the following section is only relevant for PRI products and can be considered future work
        # select antenna gain correction lookup file from extracted meta information
        # the lookup files are stored in a subfolder CAL which is included in the pythonland software package
        # if sensor == 'ERS1':
        #     if date < 19950717:
        #         antenna = 'antenna_ERS1_x_x_19950716'
        #     else:
        #         if proc_sys == 'VMP':
        #             antenna = 'antenna_ERS2_VMP_v68_x' if proc_vrs >= 6.8 else 'antenna_ERS2_VMP_x_v67'
        #         elif proc_fac == 'UKPAF' and date < 19970121:
        #             antenna = 'antenna_ERS1_UKPAF_19950717_19970120'
        #         else:
        #             antenna = 'antenna_ERS1'
        # else:
        #     if proc_sys == 'VMP':
        #         antenna = 'antenna_ERS2_VMP_v68_x' if proc_vrs >= 6.8 else 'antenna_ERS2_VMP_x_v67'
        #     elif proc_fac == 'UKPAF' and date < 19970121:
        #         antenna = 'antenna_ERS2_UKPAF_x_19970120'
        #     else:
        #         antenna = 'antenna_ERS2'


class CEOS_PSR(ID):
    """
    Handler class for ALOS-PALSAR data in CEOS format
    
    Sensors:
        * PSR1
        * PSR2

    PALSAR-1:
        References:
            * NEB-01006: ALOS/PALSAR Level 1 Product Format Description
              (`JAXA 2006 <https://www.eorc.jaxa.jp/ALOS/en/doc/fdata/PALSAR_L10_J_ENa.zip>`_)
            * NEB-070062B: ALOS/PALSAR Level 1.1/1.5 Product Format Description
              (`JAXA 2009 <https://www.eorc.jaxa.jp/ALOS/en/doc/fdata/PALSAR_x_Format_EL.pdf>`_)
        Products / processing levels:
            * 1.0
            * 1.1
            * 1.5
        Acquisition modes:
            * AB: [SP][HWDPC]
            * A: supplemental remarks of the sensor type:
                * S: Wide observation mode
                * P: all other modes
            * B: observation mode
                * H: Fine mode
                * W: ScanSAR mode
                * D: Direct downlink mode
                * P: Polarimetry mode
                * C: Calibration mode
    
    PALSAR-2:
        Reference:
            ALOS-2/PALSAR-2 Level 1.1/1.5/2.1/3.1 CEOS SAR Product Format Description
            (`JAXA 2014 <https://www.eorc.jaxa.jp/ALOS-2/en/doc/fdata/PALSAR-2_xx_Format_CEOS_E_r.pdf>`_).
        Products / processing levels:
            * 1.0
            * 1.1
            * 1.5
        Acquisition modes:
            * SBS: Spotlight mode
            * UBS: Ultra-fine mode Single polarization
            * UBD: Ultra-fine mode Dual polarization
            * HBS: High-sensitive mode Single polarization
            * HBD: High-sensitive mode Dual polarization
            * HBQ: High-sensitive mode Full (Quad.) polarimetry
            * FBS: Fine mode Single polarization
            * FBD: Fine mode Dual polarization
            * FBQ: Fine mode Full (Quad.) polarimetry
            * WBS: Scan SAR nominal [14MHz] mode Single polarization
            * WBD: Scan SAR nominal [14MHz] mode Dual polarization
            * WWS: Scan SAR nominal [28MHz] mode Single polarization
            * WWD: Scan SAR nominal [28MHz] mode Dual polarization
            * VBS: Scan SAR wide mode Single polarization
            * VBD: Scan SAR wide mode Dual polarization
    """
    
    def __init__(self, scene):
        
        self.scene = os.path.realpath(scene)
        
        patterns = [r'^LED-ALPSR'
                    r'(?P<sub>P|S)'
                    r'(?P<orbit>[0-9]{5})'
                    r'(?P<frame>[0-9]{4})-'
                    r'(?P<mode>[HWDPC])'
                    r'(?P<level>1\.[015])'
                    r'(?P<proc>G|_)'
                    r'(?P<proj>[UPML_])'
                    r'(?P<orbit_dir>A|D)$',
                    r'^LED-ALOS2'
                    r'(?P<orbit>[0-9]{5})'
                    r'(?P<frame>[0-9]{4})-'
                    r'(?P<date>[0-9]{6})-'
                    r'(?P<mode>SBS|UBS|UBD|HBS|HBD|HBQ|FBS|FBD|FBQ|WBS|WBD|WWS|WWD|VBS|VBD)'
                    r'(?P<look_dir>L|R)'
                    r'(?P<level>1\.0|1\.1|1\.5|2\.1|3\.1)'
                    r'(?P<proc>[GR_])'
                    r'(?P<proj>[UPML_])'
                    r'(?P<orbit_dir>A|D)$']
        
        for i, pattern in enumerate(patterns):
            self.pattern = pattern
            try:
                self.examine()
                break
            except RuntimeError as e:
                if i + 1 == len(patterns):
                    raise e
        
        self.meta = self.scanMetadata()
        
        # register the standardized meta attributes as object attributes
        super(CEOS_PSR, self).__init__(self.meta)
    
    def _getLeaderfileContent(self):
        led_obj = self.getFileObj(self.led_filename)
        led = led_obj.read()
        led_obj.close()
        return led
    
    def _parseSummary(self):
        try:
            summary_file = self.getFileObj(self.findfiles('summary|workreport')[0])
        except IndexError:
            return {}
        text = summary_file.getvalue().decode('utf-8').strip()
        summary_file.close()
        summary = ast.literal_eval('{"' + re.sub(r'\s*=', '":', text).replace('\n', ',"') + '}')
        for x, y in summary.items():
            summary[x] = parse_literal(y)
        return summary
    
    @property
    def led_filename(self):
        return self.findfiles(self.pattern)[0]
    
    def scanMetadata(self):
        ################################################################################################################
        # read leader (LED) file
        led = self._getLeaderfileContent()
        
        # read summary text file
        meta = self._parseSummary()
        
        # read polarizations from image file names
        meta['polarizations'] = [re.search('[HV]{2}', os.path.basename(x)).group(0) for x in self.findfiles('^IMG-')]
        ################################################################################################################
        # read start and stop time
        
        try:
            meta['start'] = self.parse_date(meta['Img_SceneStartDateTime'])
            meta['stop'] = self.parse_date(meta['Img_SceneEndDateTime'])
        except (AttributeError, KeyError):
            try:
                start_string = re.search('Img_SceneStartDateTime[ ="0-9:.]*', led).group()
                stop_string = re.search('Img_SceneEndDateTime[ ="0-9:.]*', led).group()
                meta['start'] = self.parse_date(re.search(r'\d+\s[\d:.]+', start_string).group())
                meta['stop'] = self.parse_date(re.search(r'\d+\s[\d:.]+', stop_string).group())
            except AttributeError:
                raise IndexError('start and stop time stamps cannot be extracted; see file {}'
                                 .format(self.led_filename))
        ################################################################################################################
        # read file descriptor record
        p0 = 0
        p1 = struct.unpack('>i', led[8:12])[0]
        fileDescriptor = led[p0:p1]
        # dataSetSummary
        dss_n = int(fileDescriptor[180:186])
        dss_l = int(fileDescriptor[186:192])
        # mapProjectionData
        mpd_n = int(fileDescriptor[192:198])
        mpd_l = int(fileDescriptor[198:204])
        # platformPositionData
        ppd_n = int(fileDescriptor[204:210])
        ppd_l = int(fileDescriptor[210:216])
        # attitudeData
        adr_n = int(fileDescriptor[216:222])
        adr_l = int(fileDescriptor[222:228])
        # radiometricData
        rdr_n = int(fileDescriptor[228:234])
        rdr_l = int(fileDescriptor[234:240])
        # dataQualitySummary
        dqs_n = int(fileDescriptor[252:258])
        dqs_l = int(fileDescriptor[258:264])
        meta['sensor'] = {'AL1': 'PSR1', 'AL2': 'PSR2'}[fileDescriptor[48:51].decode('utf-8')]
        ################################################################################################################
        # read leader file name information
        
        match = re.match(re.compile(self.pattern), os.path.basename(self.led_filename))
        
        if meta['sensor'] == 'PSR1':
            meta['acquisition_mode'] = match.group('sub') + match.group('mode')
        else:
            meta['acquisition_mode'] = match.group('mode')
        meta['product'] = match.group('level')
        ################################################################################################################
        # read led records
        p0 = p1
        p1 += dss_l * dss_n
        dataSetSummary = led[p0:p1]
        
        if mpd_n > 0:
            p0 = p1
            p1 += mpd_l * mpd_n
            mapProjectionData = led[p0:p1]
        else:
            mapProjectionData = None
        
        p0 = p1
        p1 += ppd_l * ppd_n
        platformPositionData = led[p0:p1]
        
        p0 = p1
        p1 += adr_l * adr_n
        attitudeData = led[p0:p1]
        
        p0 = p1
        p1 += rdr_l * rdr_n
        radiometricData = led[p0:p1]
        
        p0 = p1
        p1 += dqs_l * dqs_n
        dataQualitySummary = led[p0:p1]
        
        facilityRelatedData = []
        while p1 < len(led):
            p0 = p1
            length = struct.unpack('>i', led[(p0 + 8):(p0 + 12)])[0]
            p1 += length
            facilityRelatedData.append(led[p0:p1])
        ################################################################################################################
        # read map projection data record
        
        if mapProjectionData is not None:
            lat = list(map(float, [mapProjectionData[1072:1088],
                                   mapProjectionData[1104:1120],
                                   mapProjectionData[1136:1152],
                                   mapProjectionData[1168:1184]]))
            lon = list(map(float, [mapProjectionData[1088:1104],
                                   mapProjectionData[1120:1136],
                                   mapProjectionData[1152:1168],
                                   mapProjectionData[1184:1200]]))
            meta['corners'] = {'xmin': min(lon), 'xmax': max(lon), 'ymin': min(lat), 'ymax': max(lat)}
            
            # https://github.com/datalyze-solutions/LandsatProcessingPlugin/blob/master/src/metageta/formats/alos.py
            
            src_srs = osr.SpatialReference()
            # src_srs.SetGeogCS('GRS 1980','GRS 1980','GRS 1980',6378137.00000,298.2572220972)
            src_srs.SetWellKnownGeogCS('WGS84')
            # Proj CS
            projdesc = mapProjectionData[412:444].strip()
            epsg = 0  # default
            if projdesc == 'UTM-PROJECTION':
                nZone = int(mapProjectionData[476:480])
                dfFalseNorthing = float(mapProjectionData[496:512])
                if dfFalseNorthing > 0.0:
                    bNorth = False
                    epsg = 32700 + nZone
                else:
                    bNorth = True
                    epsg = 32600 + nZone
                src_srs.ImportFromEPSG(epsg)
                # src_srs.SetUTM(nZone,bNorth) #generates WKT that osr.SpatialReference.AutoIdentifyEPSG() doesn't return an EPSG for
            elif projdesc == 'UPS-PROJECTION':
                dfCenterLon = float(mapProjectionData[624, 640])
                dfCenterLat = float(mapProjectionData[640, 656])
                dfScale = float(mapProjectionData[656, 672])
                src_srs.SetPS(dfCenterLat, dfCenterLon, dfScale, 0.0, 0.0)
            elif projdesc == 'MER-PROJECTION':
                dfCenterLon = float(mapProjectionData[736, 752])
                dfCenterLat = float(mapProjectionData[752, 768])
                src_srs.SetMercator(dfCenterLat, dfCenterLon, 0, 0, 0)
            elif projdesc == 'LCC-PROJECTION':
                dfCenterLon = float(mapProjectionData[736, 752])
                dfCenterLat = float(mapProjectionData[752, 768])
                dfStdP1 = float(mapProjectionData[768, 784])
                dfStdP2 = float(mapProjectionData[784, 800])
                src_srs.SetLCC(dfStdP1, dfStdP2, dfCenterLat, dfCenterLon, 0, 0)
            meta['projection'] = src_srs.ExportToWkt()
        
        else:
            meta['projection'] = crsConvert(4326, 'wkt')
        ################################################################################################################
        # read data set summary record
        
        scene_id = dataSetSummary[20:52].decode('ascii')
        
        if meta['sensor'] == 'PSR1':
            pattern = r'(?P<sat_id>[A-Z]{2})' \
                      r'(?P<sensor_id>[A-Z]{3})' \
                      r'(?P<sensor_id_sub>[A-Z]{1})' \
                      r'(?P<orbitNumber>[0-9]{5})' \
                      r'(?P<frameNumber>[0-9]{4})'
        elif meta['sensor'] == 'PSR2':
            pattern = r'(?P<sat_id>[A-Z0-9]{5})' \
                      r'(?P<orbitNumber>[0-9]{5})' \
                      r'(?P<frameNumber>[0-9]{4})-' \
                      r'(?P<obs_day>[0-9]{6})[ ]{11}'
        else:
            raise ValueError('sensor must be either PSR1 or PSR2; is: {}'.format(meta['sensor']))
        
        match = re.match(re.compile(pattern), scene_id)
        
        orbitsPerCycle = {'PSR1': 671, 'PSR2': 207}[meta['sensor']]
        
        meta['orbitNumber_abs'] = int(match.group('orbitNumber'))
        meta['orbitNumber_rel'] = meta['orbitNumber_abs'] % orbitsPerCycle
        meta['cycleNumber'] = meta['orbitNumber_abs'] // orbitsPerCycle + 1
        meta['frameNumber'] = int(match.group('frameNumber'))
        
        try:
            meta['lines'] = int(dataSetSummary[324:332]) * 2
        except ValueError:
            meta['lines'] = None
        try:
            meta['samples'] = int(dataSetSummary[332:340]) * 2
        except ValueError:
            meta['samples'] = None
        meta['incidence'] = float(dataSetSummary[484:492])
        meta['wavelength'] = float(dataSetSummary[500:516]) * 100  # in cm
        meta['proc_facility'] = dataSetSummary[1046:1062].strip()
        meta['proc_system'] = dataSetSummary[1062:1070].strip()
        meta['proc_version'] = dataSetSummary[1070:1078].strip()
        
        try:
            azlks = float(dataSetSummary[1174:1190])
            rlks = float(dataSetSummary[1190:1206])
            meta['looks'] = (rlks, azlks)
        except ValueError:
            meta['looks'] = (None, None)
        
        meta['orbit'] = dataSetSummary[1534:1542].decode('utf-8').strip()[0]
        
        try:
            spacing_azimuth = float(dataSetSummary[1686:1702])
            spacing_range = float(dataSetSummary[1702:1718])
            meta['spacing'] = (spacing_range, spacing_azimuth)
        except ValueError:
            meta['spacing'] = (None, None)
        ################################################################################################################
        # read radiometric data record
        if len(radiometricData) > 0:
            meta['k_dB'] = float(radiometricData[20:36])
        else:
            meta['k_dB'] = None
        ################################################################################################################
        # additional notes
        
        # the following can be used to read platform position time from the led file
        # this covers a larger time frame than the actual scene sensing time
        # y, m, d, nd, s = platformPositionData[144:182].split()
        # start = datetime(int(y), int(m), int(d)) + timedelta(seconds=float(s))
        # npoints = int(platformPositionData[140:144])
        # interval = float(platformPositionData[182:204])
        # stop = start + timedelta(seconds=(npoints - 1) * interval)
        # parse_date(start)
        # parse_date(stop)
        
        return meta
    
    def unpack(self, directory, overwrite=False, exist_ok=False):
        outdir = os.path.join(directory, os.path.basename(self.file).replace('LED-', ''))
        self._unpack(outdir, overwrite=overwrite, exist_ok=exist_ok)
    
    def getCorners(self):
        if 'corners' not in self.meta.keys():
            lat = [y for x, y in self.meta.items() if 'Latitude' in x]
            lon = [y for x, y in self.meta.items() if 'Longitude' in x]
            if len(lat) == 0 or len(lon) == 0:
                img_filename = self.findfiles('IMG')[0]
                img_obj = self.getFileObj(img_filename)
                imageFileDescriptor = img_obj.read(720)
                
                lineRecordLength = int(imageFileDescriptor[186:192])  # bytes per line + 412
                numberOfRecords = int(imageFileDescriptor[180:186])
                
                signalDataDescriptor1 = img_obj.read(412)
                img_obj.seek(720 + lineRecordLength * (numberOfRecords - 1))
                signalDataDescriptor2 = img_obj.read()
                
                img_obj.close()
                
                lat = [signalDataDescriptor1[192:196], signalDataDescriptor1[200:204],
                       signalDataDescriptor2[192:196], signalDataDescriptor2[200:204]]
                
                lon = [signalDataDescriptor1[204:208], signalDataDescriptor1[212:216],
                       signalDataDescriptor2[204:208], signalDataDescriptor2[212:216]]
                
                lat = [struct.unpack('>i', x)[0] / 1000000. for x in lat]
                lon = [struct.unpack('>i', x)[0] / 1000000. for x in lon]
            
            self.meta['corners'] = {'xmin': min(lon), 'xmax': max(lon), 'ymin': min(lat), 'ymax': max(lat)}
        
        return self.meta['corners']


class EORC_PSR(ID):
    """
    Handler class for ALOS-2/PALSAR-2 data in EORC (Earth Observation Research Center) Path format
    
    Sensors:
        * PALSAR-2

    PALSAR-2:
        Reference: 
            NDX-150019: ALOS-2/PALSAR-2 EORC Path Product Format Description (JAXA 2016)
        Products / processing levels:
            * 1.5
        Acquisition modes:
            * FBD: Fine mode Dual polarization
            * WBD: Scan SAR nominal [14MHz] mode Dual polarization
    """
    
    def __init__(self, scene):
        
        self.scene = os.path.realpath(scene)
        
        self.pattern = r'^PSR2-' \
                       r'(?P<prodlevel>SLTR)_' \
                       r'(?P<pathnr>RSP[0-9]{3})_' \
                       r'(?P<date>[0-9]{8})' \
                       r'(?P<mode>FBD|WBD)' \
                       r'(?P<beam>[0-9]{2})' \
                       r'(?P<orbit_dir>A|D)' \
                       r'(?P<look_dir>L|R)_' \
                       r'(?P<replay_id1>[0-9A-Z]{16})-' \
                       r'(?P<replay_id2>[0-9A-Z]{5})_' \
                       r'(?P<internal>[0-9]{3})_' \
                       r'HDR$'
        
        self.examine()
        
        self.meta = self.scanMetadata()
        
        # register the standardized meta attributes as object attributes
        super(EORC_PSR, self).__init__(self.meta)
    
    def _getHeaderfileContent(self):
        head_obj = self.getFileObj(self.header_filename)
        head = head_obj.read().decode('utf-8')
        head = list(head.split('\n'))
        head_obj.close()
        return head
    
    def _parseFacter_m(self):
        try:
            facter_file = self.findfiles('facter_m.dat')[0]
        except IndexError:
            return {}
        facter_obj = self.getFileObj(facter_file)
        facter_m = facter_obj.read().decode('utf-8')
        facter_m = list(facter_m.split('\n'))
        facter_obj.close()
        return facter_m
    
    @property
    def header_filename(self):
        return self.findfiles(self.pattern)[0]
    
    def scanMetadata(self):
        ################################################################################################################
        # read header (HDR) file
        header = self._getHeaderfileContent()
        header = [head.replace(" ", "") for head in header]
        
        # read summary text file
        facter_m = self._parseFacter_m()
        facter_m = [fact.replace(" ", "") for fact in facter_m]
        
        meta = {}
        
        # read polarizations from image file names
        meta['polarizations'] = [re.search('[HV]{2}', os.path.basename(x)).group(0) for x in self.findfiles('^sar.')]
        meta['product'] = header[3]
        ################################################################################################################
        # read start and stop time --> TODO: in what format is the start and stop time?
        
        try:
            start_time = facter_m[168].split('.')[0].zfill(2) + facter_m[168].split('.')[1][:4]
            stop_time = facter_m[170].split('.')[0].zfill(2) + facter_m[170].split('.')[1][:4]
        except (AttributeError):
            raise IndexError('start and stop time stamps cannot be extracted; see file facter_m.dat')
        
        meta['start'] = str(header[6])  # +'T'+start_time
        meta['stop'] = str(header[6])  # +'T'+stop_time
        ################################################################################################################
        # read file metadata
        meta['sensor'] = header[2]
        ################################################################################################################
        # read leader file name information
        meta['acquisition_mode'] = header[12]
        # ###############################################################################################################
        # read map projection data 
        
        lat = list(map(float, [header[33], header[35], header[37], header[39]]))
        lon = list(map(float, [header[34], header[36], header[38], header[40]]))
        
        meta['corners'] = {'xmin': min(lon), 'xmax': max(lon), 'ymin': min(lat), 'ymax': max(lat)}
        
        meta['projection'] = crsConvert(4918, 'wkt')  # EPSG: 4918: ITRF97, GRS80
        ################################################################################################################
        # read data set summary record
        
        orbitsPerCycle = int(207)
        
        meta['orbitNumber_rel'] = int(header[7])
        meta['cycleNumber'] = header[5]
        meta['frameNumber'] = ''
        meta['orbitNumber_abs'] = int(orbitsPerCycle * (meta['cycleNumber'] - 1) + meta['orbitNumber_rel'])
        
        meta['lines'] = int(float(facter_m[51]))
        meta['samples'] = int(float(facter_m[50]))
        meta['incidence'] = float(facter_m[119])
        meta['proc_facility'] = header[73]
        
        meta['spacing'] = (float(header[51]), float(header[52]))
        
        meta['orbit'] = header[9]
        ################################################################################################################
        # read radiometric data record
        
        meta['k_dB'] = float(header[64])
        
        return meta
    
    def unpack(self, directory, overwrite=False, exist_ok=False):
        outdir = os.path.join(directory, os.path.basename(self.file).replace('LED-', ''))
        self._unpack(outdir, overwrite=overwrite, exist_ok=exist_ok)
    
    def getCorners(self):
        if 'corners' not in self.meta.keys():
            lat = [y for x, y in self.meta.items() if 'Latitude' in x]
            lon = [y for x, y in self.meta.items() if 'Longitude' in x]
            if len(lat) == 0 or len(lon) == 0:
                img_filename = self.findfiles('IMG')[0]
                img_obj = self.getFileObj(img_filename)
                imageFileDescriptor = img_obj.read(720)
                
                lineRecordLength = int(imageFileDescriptor[186:192])  # bytes per line + 412
                numberOfRecords = int(imageFileDescriptor[180:186])
                
                signalDataDescriptor1 = img_obj.read(412)
                img_obj.seek(720 + lineRecordLength * (numberOfRecords - 1))
                signalDataDescriptor2 = img_obj.read()
                
                img_obj.close()
                
                lat = [signalDataDescriptor1[192:196], signalDataDescriptor1[200:204],
                       signalDataDescriptor2[192:196], signalDataDescriptor2[200:204]]
                
                lon = [signalDataDescriptor1[204:208], signalDataDescriptor1[212:216],
                       signalDataDescriptor2[204:208], signalDataDescriptor2[212:216]]
                
                lat = [struct.unpack('>i', x)[0] / 1000000. for x in lat]
                lon = [struct.unpack('>i', x)[0] / 1000000. for x in lon]
            
            self.meta['corners'] = {'xmin': min(lon), 'xmax': max(lon), 'ymin': min(lat), 'ymax': max(lat)}
        
        return self.meta['corners']


class ESA(ID):
    """
    Handler class for SAR data in ESA format (Envisat ASAR, ERS-1/2)
    
    Sensors:
        * ASAR
        * ERS1
        * ERS2
    """
    
    def __init__(self, scene):
        
        self.pattern = r'(?P<product_id>(?:SAR|ASA)_(?:IM(?:S|P|G|M|_)|AP(?:S|P|G|M|_)|WV(?:I|S|W|_)|WS(?:M|S|_))_[012B][CP])' \
                       r'(?P<processing_stage_flag>[A-Z])' \
                       r'(?P<originator_ID>[A-Z\-]{3})' \
                       r'(?P<start_day>[0-9]{8})_' \
                       r'(?P<start_time>[0-9]{6})_' \
                       r'(?P<duration>[0-9]{8})' \
                       r'(?P<phase>[0-9A-Z]{1})' \
                       r'(?P<cycle>[0-9]{3})_' \
                       r'(?P<relative_orbit>[0-9]{5})_' \
                       r'(?P<absolute_orbit>[0-9]{5})_' \
                       r'(?P<counter>[0-9]{4,})\.' \
                       r'(?P<satellite_ID>[EN][12])' \
                       r'(?P<extension>(?:\.zip|\.tar\.gz|))$'
        
        self.pattern_pid = r'(?P<sat_id>(?:SAR|ASA))_' \
                           r'(?P<image_mode>(?:IM(?:S|P|G|M|_)|AP(?:S|P|G|M|_)|WV(?:I|S|W|_)|WS(?:M|S|_)))_' \
                           r'(?P<processing_level>[012B][CP])'
        
        self.scene = os.path.realpath(scene)
        
        self.examine()
        
        match = re.match(re.compile(self.pattern), os.path.basename(self.file))
        match2 = re.match(re.compile(self.pattern_pid), match.group('product_id'))
        
        if re.search('IM__0', match.group('product_id')):
            raise RuntimeError('product level 0 not supported (yet)')
        
        self.meta = self.scanMetadata()
        self.meta['acquisition_mode'] = match2.group('image_mode')
        self.meta['product'] = 'SLC' if self.meta['acquisition_mode'] in ['IMS', 'APS', 'WSS'] else 'PRI'
        self.meta['frameNumber'] = int(match.group('counter'))
        
        # register the standardized meta attributes as object attributes
        super(ESA, self).__init__(self.meta)
    
    def getCorners(self):
        lon = [self.meta[x] for x in self.meta if re.search('LONG', x)]
        lat = [self.meta[x] for x in self.meta if re.search('LAT', x)]
        return {'xmin': min(lon), 'xmax': max(lon), 'ymin': min(lat), 'ymax': max(lat)}
    
    def scanMetadata(self):
        meta = self.gdalinfo()
        
        if meta['sensor'] == 'ASAR':
            meta['polarizations'] = sorted([y.replace('/', '') for x, y in meta.items() if
                                            'TX_RX_POLAR' in x and len(y) == 3])
        elif meta['sensor'] in ['ERS1', 'ERS2']:
            meta['polarizations'] = ['VV']
        
        meta['orbit'] = meta['SPH_PASS'][0]
        meta['start'] = meta['MPH_SENSING_START']
        meta['stop'] = meta['MPH_SENSING_STOP']
        meta['spacing'] = (meta['SPH_RANGE_SPACING'], meta['SPH_AZIMUTH_SPACING'])
        meta['looks'] = (meta['SPH_RANGE_LOOKS'], meta['SPH_AZIMUTH_LOOKS'])
        
        meta['orbitNumber_abs'] = meta['MPH_ABS_ORBIT']
        meta['orbitNumber_rel'] = meta['MPH_REL_ORBIT']
        meta['cycleNumber'] = meta['MPH_CYCLE']
        return meta
    
    def unpack(self, directory, overwrite=False, exist_ok=False):
        base_file = os.path.basename(self.file).strip(r'\.zip|\.tar(?:\.gz|)')
        base_dir = os.path.basename(directory.strip('/'))
        
        outdir = directory if base_file == base_dir else os.path.join(directory, base_file)
        
        self._unpack(outdir, overwrite=overwrite, exist_ok=exist_ok)


class SAFE(ID):
    """
    Handler class for Sentinel-1 data
    
    Sensors:
        * S1A
        * S1B

    References:
        * S1-RS-MDA-52-7443 Sentinel-1 IPF Auxiliary Product Specification
        * MPC-0243 Masking "No-value" Pixels on GRD Products generated by the Sentinel-1 ESA IPF
    """
    
    def __init__(self, scene):
        
        self.scene = os.path.realpath(scene)
        
        self.pattern = r'^(?P<sensor>S1[AB])_' \
                       r'(?P<beam>S1|S2|S3|S4|S5|S6|IW|EW|WV|EN|N1|N2|N3|N4|N5|N6|IM)_' \
                       r'(?P<product>SLC|GRD|OCN)' \
                       r'(?P<resolution>F|H|M|_)_' \
                       r'(?P<processingLevel>1|2)' \
                       r'(?P<category>S|A)' \
                       r'(?P<pols>SH|SV|DH|DV|VV|HH|HV|VH)_' \
                       r'(?P<start>[0-9]{8}T[0-9]{6})_' \
                       r'(?P<stop>[0-9]{8}T[0-9]{6})_' \
                       r'(?P<orbitNumber>[0-9]{6})_' \
                       r'(?P<dataTakeID>[0-9A-F]{6})_' \
                       r'(?P<productIdentifier>[0-9A-F]{4})' \
                       r'\.SAFE$'
        
        self.pattern_ds = r'^s1[ab]-' \
                          r'(?P<swath>s[1-6]|iw[1-3]?|ew[1-5]?|wv[1-2]|n[1-6])-' \
                          r'(?P<product>slc|grd|ocn)-' \
                          r'(?P<pol>hh|hv|vv|vh)-' \
                          r'(?P<start>[0-9]{8}t[0-9]{6})-' \
                          r'(?P<stop>[0-9]{8}t[0-9]{6})-' \
                          r'(?:[0-9]{6})-(?:[0-9a-f]{6})-' \
                          r'(?P<id>[0-9]{3})' \
                          r'\.xml$'
        
        self.examine(include_folders=True)
        
        if not re.match(re.compile(self.pattern), os.path.basename(self.file)):
            raise RuntimeError('folder does not match S1 scene naming convention')
        
        # scan the metadata XML files file and add selected attributes to a meta dictionary
        self.meta = self.scanMetadata()
        self.meta['projection'] = crsConvert(4326, 'wkt')
        
        # register the standardized meta attributes as object attributes
        super(SAFE, self).__init__(self.meta)
        
        self.gammafiles = {'slc': [], 'pri': [], 'grd': []}
    
    def removeGRDBorderNoise(self, method='pyroSAR'):
        """
        mask out Sentinel-1 image border noise.
        
        Parameters
        ----------
        method: str
            the border noise removal method to be applied; one of the following:
            
             - 'ESA': the pure implementation as described by ESA
             - 'pyroSAR': the ESA method plus the custom pyroSAR refinement

        Returns
        -------
        
        See Also
        --------
        :func:`~pyroSAR.S1.removeGRDBorderNoise`
        """
        S1.removeGRDBorderNoise(self, method=method)
    
    def getCorners(self):
        coordinates = self.meta['coordinates']
        lat = [x[1] for x in coordinates]
        lon = [x[0] for x in coordinates]
        return {'xmin': min(lon), 'xmax': max(lon), 'ymin': min(lat), 'ymax': max(lat)}
    
    def getOSV(self, osvdir=None, osvType='POE', returnMatch=False, useLocal=True, timeout=20, url_option=1):
        """
        download Orbit State Vector files for the scene

        Parameters
        ----------
        osvdir: str
            the directory of OSV files; subdirectories POEORB and RESORB are created automatically;
            if no directory is defined, the standard SNAP auxdata location is used
        osvType: str or list
            the type of orbit file either 'POE', 'RES' or a list of both;
            if both are selected, the best matching file will be retrieved. I.e., POE if available and RES otherwise
        returnMatch: bool
            return the best matching orbit file?
        useLocal: bool
            use locally existing files and do not search for files online if the right file has been found?
        timeout: int or tuple or None
            the timeout in seconds for downloading OSV files as provided to :func:`requests.get`
        url_option: int
            the URL to query for scenes
            
             - 1: https://scihub.copernicus.eu/gnss
             - 2: https://step.esa.int/auxdata/orbits/Sentinel-1

        Returns
        -------
        str or None
            the best matching OSV file if `returnMatch` is True or None otherwise
        
        See Also
        --------
        :class:`pyroSAR.S1.OSV`
        """
        date = datetime.strptime(self.start, '%Y%m%dT%H%M%S')
        
        # create a time span with one day before and one after the acquisition
        before = (date - timedelta(days=1)).strftime('%Y%m%dT%H%M%S')
        after = (date + timedelta(days=1)).strftime('%Y%m%dT%H%M%S')
        
        if useLocal:
            with S1.OSV(osvdir, timeout=timeout) as osv:
                match = osv.match(sensor=self.sensor, timestamp=self.start, osvtype=osvType)
            if match is not None:
                return match if returnMatch else None
        
        if osvType in ['POE', 'RES']:
            with S1.OSV(osvdir, timeout=timeout) as osv:
                files = osv.catch(sensor=self.sensor, osvtype=osvType, start=before, stop=after,
                                  url_option=url_option)
        
        elif sorted(osvType) == ['POE', 'RES']:
            with S1.OSV(osvdir, timeout=timeout) as osv:
                files = osv.catch(sensor=self.sensor, osvtype='POE', start=before, stop=after,
                                  url_option=url_option)
                if len(files) == 0:
                    files = osv.catch(sensor=self.sensor, osvtype='RES', start=before, stop=after,
                                      url_option=url_option)
        else:
            raise TypeError("osvType must either be 'POE', 'RES' or a list of both")
        
        osv.retrieve(files)
        
        if returnMatch:
            with S1.OSV(osvdir, timeout=timeout) as osv:
                match = osv.match(sensor=self.sensor, timestamp=self.start, osvtype=osvType)
            return match
    
    def quicklook(self, outname, format='kmz'):
        if format != 'kmz':
            raise RuntimeError('currently only kmz is supported as format')
        kml_name = self.findfiles('map-overlay.kml')[0]
        png_name = self.findfiles('quick-look.png')[0]
        with zf.ZipFile(outname, 'w') as out:
            with self.getFileObj(kml_name) as kml_in:
                kml = kml_in.getvalue().decode('utf-8')
                kml = kml.replace('Sentinel-1 Map Overlay', self.outname_base())
                out.writestr('doc.kml', data=kml)
            with self.getFileObj(png_name) as png_in:
                out.writestr('quick-look.png', data=png_in.getvalue())
    
    def scanMetadata(self):
        with self.getFileObj(self.findfiles('manifest.safe')[0]) as input:
            manifest = input.getvalue()
        namespaces = getNamespaces(manifest)
        tree = ET.fromstring(manifest)
        
        meta = dict()
        meta['acquisition_mode'] = tree.find('.//s1sarl1:mode', namespaces).text
        meta['acquisition_time'] = dict(
            [(x, tree.find('.//safe:{}Time'.format(x), namespaces).text) for x in ['start', 'stop']])
        meta['start'], meta['stop'] = (self.parse_date(meta['acquisition_time'][x]) for x in ['start', 'stop'])
        meta['coordinates'] = [tuple([float(y) for y in x.split(',')][::-1]) for x in
                               tree.find('.//gml:coordinates', namespaces).text.split()]
        meta['orbit'] = tree.find('.//s1:pass', namespaces).text[0]
        
        meta['orbitNumber_abs'] = int(tree.find('.//safe:orbitNumber[@type="start"]', namespaces).text)
        meta['orbitNumber_rel'] = int(tree.find('.//safe:relativeOrbitNumber[@type="start"]', namespaces).text)
        meta['cycleNumber'] = int(tree.find('.//safe:cycleNumber', namespaces).text)
        meta['frameNumber'] = int(tree.find('.//s1sarl1:missionDataTakeID', namespaces).text)
        
        meta['orbitNumbers_abs'] = dict(
            [(x, int(tree.find('.//safe:orbitNumber[@type="{0}"]'.format(x), namespaces).text)) for x in
             ['start', 'stop']])
        meta['orbitNumbers_rel'] = dict(
            [(x, int(tree.find('.//safe:relativeOrbitNumber[@type="{0}"]'.format(x), namespaces).text)) for x in
             ['start', 'stop']])
        meta['polarizations'] = [x.text for x in tree.findall('.//s1sarl1:transmitterReceiverPolarisation', namespaces)]
        meta['product'] = tree.find('.//s1sarl1:productType', namespaces).text
        meta['category'] = tree.find('.//s1sarl1:productClass', namespaces).text
        meta['sensor'] = tree.find('.//safe:familyName', namespaces).text.replace('ENTINEL-', '') + tree.find(
            './/safe:number', namespaces).text
        meta['IPF_version'] = float(tree.find('.//safe:software', namespaces).attrib['version'])
        meta['sliceNumber'] = int(tree.find('.//s1sarl1:sliceNumber', namespaces).text)
        meta['totalSlices'] = int(tree.find('.//s1sarl1:totalSlices', namespaces).text)
        
        annotations = self.findfiles(self.pattern_ds)
        with self.getFileObj(annotations[0]) as ann_xml:
            ann_tree = ET.fromstring(ann_xml.read())
        
        meta['spacing'] = tuple([float(ann_tree.find('.//{}PixelSpacing'.format(dim)).text)
                                 for dim in ['range', 'azimuth']])
        meta['samples'] = int(ann_tree.find('.//imageAnnotation/imageInformation/numberOfSamples').text)
        meta['lines'] = int(ann_tree.find('.//imageAnnotation/imageInformation/numberOfLines').text)
        heading = float(ann_tree.find('.//platformHeading').text)
        meta['heading'] = heading if heading > 0 else heading + 360
        meta['incidence'] = float(ann_tree.find('.//incidenceAngleMidSwath').text)
        meta['image_geometry'] = ann_tree.find('.//projection').text.replace(' ', '_').upper()
        
        return meta
    
    def unpack(self, directory, overwrite=False, exist_ok=False):
        outdir = os.path.join(directory, os.path.basename(self.file))
        self._unpack(outdir, overwrite=overwrite, exist_ok=exist_ok)


class TSX(ID):
    """
    Handler class for TerraSAR-X and TanDEM-X data
    
    Sensors:
        * TSX1
        * TDX1

    References:
        * TX-GS-DD-3302  TerraSAR-X Basic Product Specification Document
        * TX-GS-DD-3303  TerraSAR-X Experimental Product Description
        * TD-GS-PS-3028  TanDEM-X Experimental Product Description
        * TerraSAR-X Image Product Guide (Airbus Defence and Space)
    
    Acquisition modes:
        * ST:    Staring Spotlight
        * HS:    High Resolution SpotLight
        * HS300: High Resolution SpotLight 300 MHz
        * SL:    SpotLight
        * SM:    StripMap
        * SC:    ScanSAR
        * WS:    Wide ScanSAR
    
    Polarisation modes:
        * Single (S): all acquisition modes
        * Dual   (D): High Resolution SpotLight (HS), SpotLight (SL) and StripMap (SM)
        * Twin   (T): StripMap (SM) (experimental)
        * Quad   (Q): StripMap (SM) (experimental)
    
    Products:
        * SSC: Single Look Slant Range Complex
        * MGD: Multi Look Ground Range Detected
        * GEC: Geocoded Ellipsoid Corrected
        * EEC: Enhanced Ellipsoid Corrected
    """
    
    def __init__(self, scene):
        self.scene = os.path.realpath(scene)
        
        self.pattern = r'^(?P<sat>T[DS]X1)_SAR__' \
                       r'(?P<prod>SSC|MGD|GEC|EEC)_' \
                       r'(?P<var>____|SE__|RE__|MON1|MON2|BTX1|BRX2)_' \
                       r'(?P<mode>SM|SL|HS|HS300|ST|SC)_' \
                       r'(?P<pols>[SDTQ])_' \
                       r'(?:SRA|DRA)_' \
                       r'(?P<start>[0-9]{8}T[0-9]{6})_' \
                       r'(?P<stop>[0-9]{8}T[0-9]{6})(?:\.xml|)$'
        
        self.pattern_ds = r'^IMAGE_(?P<pol>HH|HV|VH|VV)_(?:SRA|FWD|AFT)_(?P<beam>[^\.]+)\.(cos|tif)$'
        self.examine(include_folders=False)
        
        if not re.match(re.compile(self.pattern), os.path.basename(self.file)):
            raise RuntimeError('folder does not match TSX scene naming convention')
        
        self.meta = self.scanMetadata()
        self.meta['projection'] = crsConvert(4326, 'wkt')
        
        super(TSX, self).__init__(self.meta)
    
    def getCorners(self):
        geocs = self.getFileObj(self.findfiles('GEOREF.xml')[0]).getvalue()
        tree = ET.fromstring(geocs)
        pts = tree.findall('.//gridPoint')
        lat = [float(x.find('lat').text) for x in pts]
        lon = [float(x.find('lon').text) for x in pts]
        return {'xmin': min(lon), 'xmax': max(lon), 'ymin': min(lat), 'ymax': max(lat)}
    
    def scanMetadata(self):
        annotation = self.getFileObj(self.file).getvalue()
        namespaces = getNamespaces(annotation)
        tree = ET.fromstring(annotation)
        meta = dict()
        meta['sensor'] = tree.find('.//generalHeader/mission', namespaces).text.replace('-', '')
        meta['product'] = tree.find('.//orderInfo/productVariant', namespaces).text
        meta['orbit'] = tree.find('.//missionInfo/orbitDirection', namespaces).text[0]
        meta['polarizations'] = [x.text for x in
                                 tree.findall('.//acquisitionInfo/polarisationList/polLayer', namespaces)]
        
        meta['orbitNumber_abs'] = int(tree.find('.//missionInfo/absOrbit', namespaces).text)
        meta['orbitNumber_rel'] = int(tree.find('.//missionInfo/relOrbit', namespaces).text)
        meta['cycleNumber'] = int(tree.find('.//missionInfo/orbitCycle', namespaces).text)
        meta['frameNumber'] = int(tree.find('.//inputData/uniqueDataTakeID', namespaces).text)
        
        meta['acquisition_mode'] = tree.find('.//acquisitionInfo/imagingMode', namespaces).text
        meta['start'] = self.parse_date(tree.find('.//sceneInfo/start/timeUTC', namespaces).text)
        meta['stop'] = self.parse_date(tree.find('.//sceneInfo/stop/timeUTC', namespaces).text)
        spacing_row = float(tree.find('.//imageDataInfo/imageRaster/rowSpacing', namespaces).text)
        spacing_col = float(tree.find('.//imageDataInfo/imageRaster/columnSpacing', namespaces).text)
        meta['spacing'] = (spacing_col, spacing_row)
        meta['samples'] = int(tree.find('.//imageDataInfo/imageRaster/numberOfColumns', namespaces).text)
        meta['lines'] = int(tree.find('.//imageDataInfo/imageRaster/numberOfRows', namespaces).text)
        rlks = float(tree.find('.//imageDataInfo/imageRaster/rangeLooks', namespaces).text)
        azlks = float(tree.find('.//imageDataInfo/imageRaster/azimuthLooks', namespaces).text)
        meta['looks'] = (rlks, azlks)
        meta['incidence'] = float(tree.find('.//sceneInfo/sceneCenterCoord/incidenceAngle', namespaces).text)
        return meta
    
    def unpack(self, directory, overwrite=False, exist_ok=False):
        match = self.findfiles(self.pattern, True)
        header = [x for x in match if not x.endswith('xml') and 'iif' not in x][0].replace(self.scene, '').strip('/')
        outdir = os.path.join(directory, os.path.basename(header))
        self._unpack(outdir, offset=header, overwrite=overwrite, exist_ok=exist_ok)


class Archive(object):
    """
    Utility for storing SAR image metadata in a database

    Parameters
    ----------
    dbfile: str
        the filename for the SpatiaLite database. This might either point to an existing database or will be created otherwise.
        If postgres is set to True, this will be the name for the PostgreSQL database.
    custom_fields: dict
        a dictionary containing additional non-standard database column names and data types;
        the names must be attributes of the SAR scenes to be inserted (i.e. id.attr) or keys in their meta attribute
        (i.e. id.meta['attr'])
    postgres: bool
        enable postgres driver for the database. Default: False
    user: str
        required for postgres driver: username to access the database. Default: 'postgres'
    password: str
        required for postgres driver: password to access the database. Default: '1234'
    host: str
        required for postgres driver: host where the database is hosted. Default: 'localhost'
    port: int
        required for postgres driver: port number to the database. Default: 5432
    cleanup: bool
        check whether all registered scenes exist and remove missing entries?


    Examples
    ----------
    Ingest all Sentinel-1 scenes in a directory and its sub-directories into the database:

    >>> from pyroSAR import Archive, identify
    >>> from spatialist.ancillary import finder
    >>> dbfile = '/.../scenelist.db'
    >>> archive_s1 = '/.../sentinel1/GRD'
    >>> scenes_s1 = finder(archive_s1, [r'^S1[AB].*\.zip'], regex=True, recursive=True)
    >>> with Archive(dbfile) as archive:
    >>>     archive.insert(scenes_s1)

    select all Sentinel-1 A/B scenes stored in the database, which
    
     * overlap with a test site
     * were acquired in Ground-Range-Detected (GRD) Interferometric Wide Swath (IW) mode before 2018
     * contain a VV polarization image
     * have not been processed to directory `outdir` before

    >>> from pyroSAR import Archive
    >>> from spatialist import Vector
    >>> archive = Archive('/.../scenelist.db')
    >>> site = Vector('/path/to/site.shp')
    >>> outdir = '/path/to/processed/results'
    >>> maxdate = '20171231T235959'
    >>> selection_proc = archive.select(vectorobject=site, processdir=outdir,
    >>>                                 maxdate=maxdate, sensor=('S1A', 'S1B'),
    >>>                                 product='GRD', acquisition_mode='IW', vv=1)
    >>> archive.close()

    Alternatively, the `with` statement can be used.
    In this case to just check whether one particular scene is already registered in the database:

    >>> from pyroSAR import identify, Archive
    >>> scene = identify('S1A_IW_SLC__1SDV_20150330T170734_20150330T170801_005264_006A6C_DA69.zip')
    >>> with Archive('/.../scenelist.db') as archive:
    >>>     print(archive.is_registered(scene.scene))

    When providing 'postgres' as driver, a PostgreSQL database will be created at a given host.
    Additional arguments are required.

    >>> from pyroSAR import Archive, identify
    >>> from spatialist.ancillary import finder
    >>> dbfile = 'scenelist_db'
    >>> archive_s1 = '/.../sentinel1/GRD'
    >>> scenes_s1 = finder(archive_s1, [r'^S1[AB].*\.zip'], regex=True, recursive=True)
    >>> with Archive(dbfile, driver='postgres', user='user', password='password', host='host', port=5432) as archive:
    >>>     archive.insert(scenes_s1)
    """
    
    def __init__(self, dbfile, custom_fields=None, postgres=False, user='postgres',
                 password='1234', host='localhost', port=5432, cleanup=True):
        # check for driver, if postgres then check if server is reachable
        if not postgres:
            self.driver = 'sqlite'
            # catch if .db extension is missing
            root, ext = os.path.splitext(dbfile)
            if len(ext) == 0:
                dbfile = root + '.db'
        else:
            self.driver = 'postgresql'
            if not self.__check_host(host, port):
                sys.exit('Server not found!')
        
        # create dict, with which a URL to the db is created
        if self.driver == 'sqlite':
            self.url_dict = {'drivername': self.driver,
                             'database': dbfile,
                             'query': {'charset': 'utf8'}}
        if self.driver == 'postgresql':
            self.url_dict = {'drivername': self.driver,
                             'username': user,
                             'password': password,
                             'host': host,
                             'port': port,
                             'database': dbfile}
        
        # create engine, containing URL and driver
        log.debug('starting DB engine for {}'.format(URL(**self.url_dict)))
        self.url = URL(**self.url_dict)
        self.engine = create_engine(self.url, echo=False)
        
        # call to ____load_spatialite() for sqlite, to load mod_spatialite via event handler listen()
        if self.driver == 'sqlite':
            log.debug('loading spatialite extension')
            listen(target=self.engine, identifier='connect', fn=self.__load_spatialite)
            # check if loading was successful
            try:
                conn = self.engine.connect()
                version = conn.execute('SELECT spatialite_version();')
                conn.close()
            except exc.OperationalError:
                raise RuntimeError('could not load spatialite extension')
        
        # if database is new, (create postgres-db and) enable spatial extension
        if not database_exists(self.engine.url):
            if self.driver == 'postgresql':
                log.debug('creating new PostgreSQL database')
                create_database(self.engine.url)
            log.debug('enabling spatial extension for new database')
            self.conn = self.engine.connect()
            if self.driver == 'sqlite':
                self.conn.execute(select([func.InitSpatialMetaData(1)]))
            elif self.driver == 'postgresql':
                self.conn.execute('CREATE EXTENSION postgis;')
        else:
            self.conn = self.engine.connect()
        # create Session (ORM) and get metadata
        self.Session = sessionmaker(bind=self.engine)
        self.meta = MetaData(self.engine)
        self.custom_fields = custom_fields
        
        # create tables as schema
        self.data_schema = Table('data', self.meta,
                                 Column('sensor', String),
                                 Column('orbit', String),
                                 Column('orbitNumber_abs', Integer),
                                 Column('orbitNumber_rel', Integer),
                                 Column('cycleNumber', Integer),
                                 Column('frameNumber', Integer),
                                 Column('acquisition_mode', String),
                                 Column('start', String),
                                 Column('stop', String),
                                 Column('product', String),
                                 Column('samples', Integer),
                                 Column('lines', Integer),
                                 Column('outname_base', String, primary_key=True),
                                 Column('scene', String),
                                 Column('hh', Integer),
                                 Column('vv', Integer),
                                 Column('hv', Integer),
                                 Column('vh', Integer),
                                 Column('bbox', Geometry(geometry_type='POLYGON', management=True, srid=4326)))
        
        # add custom fields
        if self.custom_fields is not None:
            for key, val in self.custom_fields.items():
                if val in ['Integer', 'integer', 'int']:
                    self.data_schema.append_column(Column(key, Integer))
                elif val in ['String', 'string', 'str']:
                    self.data_schema.append_column(Column(key, String))
                else:
                    log.info('Value in dict custom_fields must be "integer" or "string"!')
        
        # schema for duplicates
        self.duplicates_schema = Table('duplicates', self.meta,
                                       Column('outname_base', String, primary_key=True),
                                       Column('scene', String, primary_key=True))
        
        # create tables if not existing
        if not sql_inspect(self.engine).has_table('data'):
            log.debug("creating DB table 'data'")
            self.data_schema.create(self.engine)
        if not sql_inspect(self.engine).has_table('duplicates'):
            log.debug("creating DB table 'duplicates'")
            self.duplicates_schema.create(self.engine)
        
        # reflect tables from (by now) existing db, make some variables available within self
        self.Base = automap_base(metadata=self.meta)
        self.Base.prepare(self.engine, reflect=True)
        self.Data = self.Base.classes.data
        self.Duplicates = self.Base.classes.duplicates
        self.dbfile = dbfile
        
        if cleanup:
            log.info('checking for missing scenes')
            self.cleanup()
            sys.stdout.flush()
    
    def add_tables(self, tables):
        """
        Add tables to the database per :class:`sqlalchemy.schema.Table`
        Tables provided here will be added to the database.
        
        .. note::
        
            Columns using Geometry must have setting management=True for SQLite,
            for example: ``bbox = Column(Geometry('POLYGON', management=True, srid=4326))``
        
        Parameters
        ----------
        tables: :class:`sqlalchemy.schema.Table` or :obj:`list` of :class:`sqlalchemy.schema.Table`
            The table(s) to be added to the database.
        """
        created = []
        if isinstance(tables, list):
            for table in tables:
                table.metadata = self.meta
                if not sql_inspect(self.engine).has_table(str(table)):
                    table.create(self.engine)
                    created.append(str(table))
        else:
            table = tables
            table.metadata = self.meta
            if not sql_inspect(self.engine).has_table(str(table)):
                table.create(self.engine)
                created.append(str(table))
        log.info('created table(s) {}.'.format(', '.join(created)))
        self.Base = automap_base(metadata=self.meta)
        self.Base.prepare(self.engine, reflect=True)
    
    @staticmethod
    def __load_spatialite(dbapi_conn, connection_record):
        """
        loads the spatialite extension for SQLite, not to be used outside the init()
        
        Parameters
        ----------
        dbapi_conn:
            db engine
        connection_record:
            not sure what it does but it is needed by :func:`sqlalchemy.event.listen`
        """
        dbapi_conn.enable_load_extension(True)
        # check which platform and use according mod_spatialite
        if platform.system() == 'Linux':
            for option in ['mod_spatialite', 'mod_spatialite.so']:
                try:
                    dbapi_conn.load_extension(option)
                except sqlite3.OperationalError:
                    continue
        elif platform.system() == 'Darwin':
            for option in ['mod_spatialite.so']:  # , 'mod_spatialite.dylib']:
                try:
                    dbapi_conn.load_extension(option)
                except sqlite3.OperationalError:
                    continue
        else:
            dbapi_conn.load_extension('mod_spatialite')
    
    def __prepare_insertion(self, scene):
        """
        read scene metadata and parse a string for inserting it into the database

        Parameters
        ----------
        scene: str or ID
            a SAR scene

        Returns
        -------
        object of class Data, insert string
        """
        id = scene if isinstance(scene, ID) else identify(scene)
        pols = [x.lower() for x in id.polarizations]
        # insertion as an object of Class Data (reflected in the init())
        insertion = self.Data()
        colnames = self.get_colnames()
        for attribute in colnames:
            if attribute == 'bbox':
                geom = id.bbox()
                geom.reproject(4326)
                geom = geom.convert2wkt(set3D=False)[0]
                geom = 'SRID=4326;' + str(geom)
                # set attributes of the Data object according to input
                setattr(insertion, 'bbox', geom)
            elif attribute in ['hh', 'vv', 'hv', 'vh']:
                setattr(insertion, attribute, int(attribute in pols))
            else:
                if hasattr(id, attribute):
                    attr = getattr(id, attribute)
                elif attribute in id.meta.keys():
                    attr = id.meta[attribute]
                else:
                    raise AttributeError('could not find attribute {}'.format(attribute))
                value = attr() if inspect.ismethod(attr) else attr
                setattr(insertion, str(attribute), value)
        
        return insertion  # return the Data object
    
    def __select_missing(self, table):
        """

        Returns
        -------
        list
            the names of all scenes, which are no longer stored in their registered location
        """
        if table == 'data':
            # using ORM query to get all scenes locations
            scenes = self.Session().query(self.Data.scene)
        elif table == 'duplicates':
            scenes = self.Session().query(self.Duplicates.scene)
        else:
            raise ValueError("parameter 'table' must either be 'data' or 'duplicates'")
        files = [self.encode(x[0]) for x in scenes]
        return [x for x in files if not os.path.isfile(x)]
    
    def insert(self, scene_in, pbar=False, test=False):
        """
        Insert one or many scenes into the database

        Parameters
        ----------
        scene_in: str or ID or list
            a SAR scene or a list of scenes to be inserted
        pbar: bool
            show a progress bar?
        test: bool
            should the insertion only be tested or directly be committed to the database?
        """
        length = len(scene_in) if isinstance(scene_in, list) else 1
        
        if isinstance(scene_in, (ID, str)):
            scene_in = [scene_in]
        if not isinstance(scene_in, list):
            raise RuntimeError('scene_in must either be a string pointing to a file, a pyroSAR.ID object '
                               'or a list containing several of either')
        
        log.info('filtering scenes by name')
        scenes = self.filter_scenelist(scene_in)
        if len(scenes) == 0:
            log.info('...nothing to be done')
            return
        log.info('identifying scenes and extracting metadata')
        scenes = identify_many(scenes, pbar=pbar)
        
<<<<<<< HEAD
        if len(scenes) > 0:
            if verbose:
                print('...{0} scene{1} remaining'.format(len(scenes), 's' if len(scenes) > 1 else ''))
        else:
            print('no scenes could be identified!')
=======
        if len(scenes) == 0:
            log.info('all scenes are already registered')
>>>>>>> 699e475d
            return
        
        counter_regulars = 0
        counter_duplicates = 0
        list_duplicates = []
        
        message = 'inserting {0} scene{1} into database'
        log.info(message.format(len(scenes), '' if len(scenes) == 1 else 's'))
        log.debug('testing changes in temporary database')
        if pbar:
            progress = pb.ProgressBar(max_value=len(scenes))
        else:
            progress = None
        basenames = []
        insertions = []
        session = self.Session()
        for i, id in enumerate(scenes):
            basename = id.outname_base()
            if not self.is_registered(id) and basename not in basenames:
                insertion = self.__prepare_insertion(id)
                insertions.append(insertion)
                counter_regulars += 1
                log.debug('regular:   {}'.format(id.scene))
            elif not self.__is_registered_in_duplicates(id):
                insertion = self.Duplicates(outname_base=basename, scene=id.scene)
                insertions.append(insertion)
                counter_duplicates += 1
                log.debug('duplicate: {}'.format(id.scene))
            else:
                list_duplicates.append(id.outname_base())
            
            if progress is not None:
                progress.update(i + 1)
            basenames.append(basename)
        
        if progress is not None:
            progress.finish()
        
        session.add_all(insertions)
        
        if not test:
            log.debug('committing transactions to permanent database')
            # commit changes of the session
            session.commit()
        else:
            log.info('rolling back temporary database changes')
            # roll back changes of the session
            session.rollback()
        
        message = '{0} scene{1} registered regularly'
        log.info(message.format(counter_regulars, '' if counter_regulars == 1 else 's'))
        message = '{0} duplicate{1} registered'
        log.info(message.format(counter_duplicates, '' if counter_duplicates == 1 else 's'))
    
    def is_registered(self, scene):
        """
        Simple check if a scene is already registered in the database.

        Parameters
        ----------
        scene: str or ID
            the SAR scene

        Returns
        -------
        bool
            is the scene already registered?
        """
        id = scene if isinstance(scene, ID) else identify(scene)
        # ORM query, where scene equals id.scene, return first
        exists_data = self.Session().query(self.Data.outname_base).filter(
            self.Data.outname_base == id.outname_base()).first()
        exists_duplicates = self.Session().query(self.Duplicates.outname_base).filter(
            self.Duplicates.outname_base == id.outname_base()).first()
        in_data = False
        in_dup = False
        if exists_data:
            in_data = len(exists_data) != 0
        if exists_duplicates:
            in_dup = len(exists_duplicates) != 0
        return in_data or in_dup
    
    def __is_registered_in_duplicates(self, scene):
        """
        Simple check if a scene is already registered in the database.

        Parameters
        ----------
        scene: str or ID
            the SAR scene

        Returns
        -------
        bool
            is the scene already registered?
        """
        id = scene if isinstance(scene, ID) else identify(scene)
        # ORM query as in is registered
        exists_duplicates = self.Session().query(self.Duplicates.outname_base).filter(
            self.Duplicates.outname_base == id.outname_base()).first()
        in_dup = False
        if exists_duplicates:
            in_dup = len(exists_duplicates) != 0
        return in_dup
    
    def cleanup(self):
        """
        Remove all scenes from the database, which are no longer stored in their registered location

        Returns
        -------

        """
        missing = self.__select_missing('data')
        for scene in missing:
            log.info('Removing missing scene from database tables: {}'.format(scene))
            self.drop_element(scene, with_duplicates=True)
    
    @staticmethod
    def encode(string, encoding='utf-8'):
        if not isinstance(string, str):
            return string.encode(encoding)
        else:
            return string
    
    def export2shp(self, path, table='data'):
        """
        export the database to a shapefile

        Parameters
        ----------
        path: str
            the path of the shapefile to be written.
            This will overwrite other files with the same name.
            If a folder is given in path it is created if not existing.
            If the file extension is missing '.shp' is added.
        table: str
            the table to write to the shapefile; either 'data' (default) or 'duplicates'
        
        Returns
        -------
        """
        if table not in ['data', 'duplicates']:
            log.warning('Only data and duplicates can be exported!')
            return
        
        # add the .shp extension if missing
        if not path.endswith('.shp'):
            path += '.shp'
        
        # creates folder if not present, adds .shp if not within the path
        dirname = os.path.dirname(path)
        os.makedirs(dirname, exist_ok=True)
        
        # uses spatialist.ogr2ogr to write shps with given path (or db connection)
        if self.driver == 'sqlite':
            # ogr2ogr(self.dbfile, path, options={'format': 'ESRI Shapefile'})
            subprocess.call(['ogr2ogr', '-f', 'ESRI Shapefile', path,
                             self.dbfile, table])
        
        if self.driver == 'postgresql':
            db_connection = """PG:host={0} port={1} user={2}
                dbname={3} password={4} active_schema=public""".format(self.url_dict['host'],
                                                                       self.url_dict['port'],
                                                                       self.url_dict['username'],
                                                                       self.url_dict['database'],
                                                                       self.url_dict['password'])
            # ogr2ogr(db_connection, path, options={'format': 'ESRI Shapefile'})
            subprocess.call(['ogr2ogr', '-f', 'ESRI Shapefile', path,
                             db_connection, table])
    
    def filter_scenelist(self, scenelist):
        """
        Filter a list of scenes by file names already registered in the database.

        Parameters
        ----------
        scenelist: :obj:`list` of :obj:`str` or :obj:`pyroSAR.drivers.ID`
            the scenes to be filtered

        Returns
        -------
        list
            the file names of the scenes whose basename is not yet registered in the database

        """
        for item in scenelist:
            if not isinstance(item, (ID, str)):
                raise TypeError("items in scenelist must be of type 'str' or 'pyroSAR.ID'")
        
        # ORM query, get all scenes locations
        scenes_data = self.Session().query(self.Data.scene)
        registered = [os.path.basename(self.encode(x[0])) for x in scenes_data]
        scenes_duplicates = self.Session().query(self.Duplicates.scene)
        duplicates = [os.path.basename(self.encode(x[0])) for x in scenes_duplicates]
        names = [item.scene if isinstance(item, ID) else item for item in scenelist]
        filtered = [x for x, y in zip(scenelist, names) if os.path.basename(y) not in registered + duplicates]
        return filtered
    
    def get_colnames(self, table='data'):
        """
        Return the names of all columns of a table.

        Returns
        -------
        list
            the column names of the chosen table
        """
        # get all columns of one table, but shows geometry columns not correctly
        table_info = Table(table, self.meta, autoload=True, autoload_with=self.engine)
        col_names = table_info.c.keys()
        
        return sorted([self.encode(x) for x in col_names])
    
    def get_tablenames(self, return_all=False):
        """
        Return the names of all tables in the database
        
        Parameters
        ----------
        return_all: bool
            only gives tables data and duplicates on default.
            Set to True to get all other tables and views created automatically.

        Returns
        -------
        list
            the table names
        """
        #  TODO: make this dynamic
        #  the method was intended to only return user generated tables by default, as well as data and duplicates
        all_tables = ['ElementaryGeometries', 'SpatialIndex', 'geometry_columns', 'geometry_columns_auth',
                      'geometry_columns_field_infos', 'geometry_columns_statistics', 'geometry_columns_time',
                      'spatial_ref_sys', 'spatial_ref_sys_aux', 'spatialite_history', 'sql_statements_log',
                      'sqlite_sequence', 'views_geometry_columns', 'views_geometry_columns_auth',
                      'views_geometry_columns_field_infos', 'views_geometry_columns_statistics',
                      'virts_geometry_columns', 'virts_geometry_columns_auth', 'virts_geometry_columns_field_infos',
                      'virts_geometry_columns_statistics', 'data_licenses', 'KNN']
        # get tablenames from metadata
        tables = sorted([self.encode(x) for x in self.meta.tables.keys()])
        if return_all:
            return tables
        else:
            ret = []
            for i in tables:
                if i not in all_tables and 'idx_' not in i:
                    ret.append(i)
            return ret
    
    def get_unique_directories(self):
        """
        Get a list of directories containing registered scenes

        Returns
        -------
        list
            the directory names
        """
        # ORM query, get all directories
        scenes = self.Session().query(self.Data.scene)
        registered = [os.path.dirname(self.encode(x[0])) for x in scenes]
        return list(set(registered))
    
    def import_outdated(self, dbfile):
        """
        import an older data base in csv format

        Parameters
        ----------
        dbfile: str
            the file name of the old data base

        Returns
        -------

        """
        with open(dbfile) as csvfile:
            text = csvfile.read()
            csvfile.seek(0)
            dialect = csv.Sniffer().sniff(text)
            reader = csv.DictReader(csvfile, dialect=dialect)
            scenes = []
            for row in reader:
                scenes.append(row['scene'])
            self.insert(scenes)
    
    def move(self, scenelist, directory, pbar=False):
        """
        Move a list of files while keeping the database entries up to date.
        If a scene is registered in the database (in either the data or duplicates table),
        the scene entry is directly changed to the new location.

        Parameters
        ----------
        scenelist: list
            the file locations
        directory: str
            a folder to which the files are moved
        pbar: bool
            show a progress bar?

        Returns
        -------
        """
        if not os.path.isdir(directory):
            os.mkdir(directory)
        if not os.access(directory, os.W_OK):
            raise RuntimeError('directory cannot be written to')
        failed = []
        double = []
        if pbar:
            progress = pb.ProgressBar(max_value=len(scenelist)).start()
        else:
            progress = None
        
        for i, scene in enumerate(scenelist):
            new = os.path.join(directory, os.path.basename(scene))
            if os.path.isfile(new):
                double.append(new)
                continue
            try:
                shutil.move(scene, directory)
            except shutil.Error:
                failed.append(scene)
                continue
            finally:
                if progress is not None:
                    progress.update(i + 1)
            if self.select(scene=scene) != 0:
                table = 'data'
            else:
                # using core connection to execute SQL syntax (as was before)
                query_duplicates = self.conn.execute(
                    '''SELECT scene FROM duplicates WHERE scene='{0}' '''.format(scene))
                if len(query_duplicates) != 0:
                    table = 'duplicates'
                else:
                    table = None
            if table:
                # using core connection to execute SQL syntax (as was before)
                self.conn.execute('''UPDATE {0} SET scene= '{1}' WHERE scene='{2}' '''.format(table, new, scene))
        if progress is not None:
            progress.finish()
        
        if len(failed) > 0:
            log.info('The following scenes could not be moved:\n{}'.format('\n'.join(failed)))
        if len(double) > 0:
            log.info('The following scenes already exist at the target location:\n{}'.format('\n'.join(double)))
    
    def select(self, vectorobject=None, mindate=None, maxdate=None, processdir=None,
               recursive=False, polarizations=None, **args):
        """
        select scenes from the database

        Parameters
        ----------
        vectorobject: :class:`~spatialist.vector.Vector`
            a geometry with which the scenes need to overlap
        mindate: str or datetime.datetime, optional
            the minimum acquisition date; strings must be in format YYYYmmddTHHMMSS; default: None
        maxdate: str or datetime.datetime, optional
            the maximum acquisition date; strings must be in format YYYYmmddTHHMMSS; default: None
        processdir: str, optional
            A directory to be scanned for already processed scenes;
            the selected scenes will be filtered to those that have not yet been processed. Default: None
        recursive: bool
            (only if `processdir` is not None) should also the subdirectories of the `processdir` be scanned?
        polarizations: list
            a list of polarization strings, e.g. ['HH', 'VV']
        **args:
            any further arguments (columns), which are registered in the database. See :meth:`~Archive.get_colnames()`

        Returns
        -------
        list
            the file names pointing to the selected scenes

        """
        arg_valid = [x for x in args.keys() if x in self.get_colnames()]
        arg_invalid = [x for x in args.keys() if x not in self.get_colnames()]
        if len(arg_invalid) > 0:
            log.info('the following arguments will be ignored as they are not registered in the data base: {}'.format(
                ', '.join(arg_invalid)))
        arg_format = []
        vals = []
        for key in arg_valid:
            if key == 'scene':
                arg_format.append('''scene LIKE '%%{0}%%' '''.format(os.path.basename(args[key])))
            else:
                if isinstance(args[key], (float, int, str)):
                    arg_format.append('''{0}='{1}' '''.format(key, args[key]))
                elif isinstance(args[key], (tuple, list)):
                    arg_format.append('''{0} IN ('{1}')'''.format(key, "', '".join(map(str, args[key]))))
        if mindate:
            if isinstance(mindate, datetime):
                mindate = mindate.strftime('%Y%m%dT%H%M%S')
            if re.search('[0-9]{8}T[0-9]{6}', mindate):
                arg_format.append('start>=?')
                vals.append(mindate)
            else:
                log.info('WARNING: argument mindate is ignored, must be in format YYYYmmddTHHMMSS')
        if maxdate:
            if isinstance(maxdate, datetime):
                maxdate = maxdate.strftime('%Y%m%dT%H%M%S')
            if re.search('[0-9]{8}T[0-9]{6}', maxdate):
                arg_format.append('stop<=?')
                vals.append(maxdate)
            else:
                log.info('WARNING: argument maxdate is ignored, must be in format YYYYmmddTHHMMSS')
        
        if polarizations:
            for pol in polarizations:
                if pol in ['HH', 'VV', 'HV', 'VH']:
                    arg_format.append('{}=1'.format(pol.lower()))
        
        if vectorobject:
            if isinstance(vectorobject, Vector):
                vectorobject.reproject(4326)
                site_geom = vectorobject.convert2wkt(set3D=False)[0]
                # postgres has a different way to store geometries
                if self.driver == 'postgresql':
                    arg_format.append("st_intersects(bbox, 'SRID=4326; {}')".format(
                        site_geom
                    ))
                else:
                    arg_format.append('st_intersects(GeomFromText(?, 4326), bbox) = 1')
                    vals.append(site_geom)
            else:
                log.info('WARNING: argument vectorobject is ignored, must be of type spatialist.vector.Vector')
        
        query = '''SELECT scene, outname_base FROM data WHERE {}'''.format(' AND '.join(arg_format))
        # the query gets assembled stepwise here
        for val in vals:
            query = query.replace('?', ''' '{0}' ''', 1).format(val)
        log.debug(query)
        
        # core SQL execution
        query_rs = self.conn.execute(query)
        
        if processdir and os.path.isdir(processdir):
            scenes = [x for x in query_rs
                      if len(finder(processdir, [x[1]], regex=True, recursive=recursive)) == 0]
        else:
            scenes = query_rs
        ret = []
        for x in scenes:
            ret.append(self.encode(x[0]))
        
        return ret
    
    def select_duplicates(self, outname_base=None, scene=None, value='id'):
        """
        Select scenes from the duplicates table. In case both `outname_base` and `scene` are set to None all scenes in
        the table are returned, otherwise only those that match the attributes `outname_base` and `scene` if they are not None.

        Parameters
        ----------
        outname_base: str
            the basename of the scene
        scene: str
            the scene name
        value: str
            the return value; either 'id' or 'scene'

        Returns
        -------
        list
            the selected scene(s)
        """
        if value == 'id':
            key = 0
        elif value == 'scene':
            key = 1
        else:
            raise ValueError("argument 'value' must be either 0 or 1")
        
        if not outname_base and not scene:
            # core SQL execution
            scenes = self.conn.execute('SELECT * from duplicates')
        else:
            cond = []
            arg = []
            if outname_base:
                cond.append('outname_base=?')
                arg.append(outname_base)
            if scene:
                cond.append('scene=?')
                arg.append(scene)
            query = 'SELECT * from duplicates WHERE {}'.format(' AND '.join(cond))
            for a in arg:
                query = query.replace('?', ''' '{0}' ''', 1).format(a)
            # core SQL execution
            scenes = self.conn.execute(query)
        
        ret = []
        for x in scenes:
            ret.append(self.encode(x[key]))
        
        return ret
    
    @property
    def size(self):
        """
        get the number of scenes registered in the database

        Returns
        -------
        tuple
            the number of scenes in (1) the main table and (2) the duplicates table
        """
        # ORM query
        session = self.Session()
        r1 = session.query(self.Data.outname_base).count()
        r2 = session.query(self.Duplicates.outname_base).count()
        session.close()
        return r1, r2
    
    def __enter__(self):
        return self
    
    def close(self):
        """
        close the database connection
        """
        self.Session().close()
        self.conn.close()
        self.engine.dispose()
        gc.collect(generation=2)  # this was added as a fix for win PermissionError when deleting sqlite.db files.
    
    def __exit__(self, exc_type, exc_val, exc_tb):
        self.close()
    
    def drop_element(self, scene, with_duplicates=False):
        """
        Drop a scene from the data table.
        If duplicates table contains matching entry, it will be moved to the data table.

        Parameters
        ----------
        scene: ID
            a SAR scene
        with_duplicates: bool
            True: delete matching entry in duplicates table
            False: move matching entry from duplicates into data table

        Returns
        -------
        """
        # save outname_base from to be deleted entry
        search = self.data_schema.select().where(self.data_schema.c.scene == scene)
        entry_data_outname_base = []
        for rowproxy in self.conn.execute(search):
            entry_data_outname_base.append((rowproxy[12]))
        # log.info(entry_data_outname_base)
        
        # delete entry in data table
        delete_statement = self.data_schema.delete().where(self.data_schema.c.scene == scene)
        self.conn.execute(delete_statement)
        
        return_sentence = 'Entry with scene-id: \n{} \nwas dropped from data'.format(scene)
        
        # with_duplicates == True, delete entry from duplicates
        if with_duplicates:
            delete_statement_dup = self.duplicates_schema.delete().where(
                self.duplicates_schema.c.outname_base == entry_data_outname_base[0])
            self.conn.execute(delete_statement_dup)
            
            log.info(return_sentence + ' and duplicates!'.format(scene))
            return
        
        # else select scene info matching outname_base from duplicates
        select_in_duplicates_statement = self.duplicates_schema.select().where(
            self.duplicates_schema.c.outname_base == entry_data_outname_base[0])
        entry_duplicates_scene = []
        for rowproxy in self.conn.execute(select_in_duplicates_statement):
            entry_duplicates_scene.append((rowproxy[1]))
        
        # check if there is a duplicate
        if len(entry_duplicates_scene) == 1:
            # remove entry from duplicates
            delete_statement_dup = self.duplicates_schema.delete().where(
                self.duplicates_schema.c.outname_base == entry_data_outname_base[0])
            self.conn.execute(delete_statement_dup)
            
            # insert scene from duplicates into data
            self.insert(entry_duplicates_scene[0])
            
            return_sentence += ' and entry with outname_base \n{} \nand scene \n{} \n' \
                               'was moved from duplicates into data table'.format(
                entry_data_outname_base[0], entry_duplicates_scene[0])
        
        log.info(return_sentence + '!')
    
    def drop_table(self, table):
        """
        Drop a table from the database.

        Parameters
        ----------
        table: str
            tablename

        Returns
        -------
        """
        if table in self.get_tablenames(return_all=True):
            # this removes the idx tables and entries in geometry_columns for sqlite databases
            if self.driver == 'sqlite':
                tab_with_geom = [rowproxy[0] for rowproxy
                                 in self.conn.execute("SELECT f_table_name FROM geometry_columns")]
                if table in tab_with_geom:
                    self.conn.execute("SELECT DropGeoTable('" + table + "')")
            else:
                table_info = Table(table, self.meta, autoload=True, autoload_with=self.engine)
                table_info.drop(self.engine)
            log.info('table {} dropped from database.'.format(table))
        else:
            raise ValueError("table {} is not registered in the database!".format(table))
        self.Base = automap_base(metadata=self.meta)
        self.Base.prepare(self.engine, reflect=True)
    
    @staticmethod
    def __is_open(ip, port):
        """
        Checks server connection, from Ben Curtis (github: Fmstrat)

        Parameters
        ----------
        ip: str
            ip of the server
        port: str
            port of the server

        Returns
        -------
        bool:
            is the server reachable?
            
        """
        s = socket.socket(socket.AF_INET, socket.SOCK_STREAM)
        s.settimeout(3)
        try:
            s.connect((ip, int(port)))
            s.shutdown(socket.SHUT_RDWR)
            return True
        except:
            return False
        finally:
            s.close()
    
    def __check_host(self, ip, port):
        """
        Calls __is_open() on ip and port, from Ben Curtis (github: Fmstrat)

        Parameters
        ----------
        ip: str
            ip of the server
        port: str or int
            port of the server

        Returns
        -------
        bool:
            is the server reachable?
        """
        ipup = False
        for i in range(2):
            if self.__is_open(ip, port):
                ipup = True
                break
            else:
                time.sleep(5)
        return ipup


def drop_archive(archive):
    """
    drop (delete) a scene database
    
    Parameters
    ----------
    archive: pyroSAR.drivers.Archive
        the database to be deleted

    Returns
    -------
    
    See Also
    --------
    :func:`sqlalchemy_utils.functions.drop_database()`
    
    Examples
    --------
    >>> pguser = os.environ.get('PGUSER')
    >>> pgpassword = os.environ.get('PGPASSWORD')
    
    >>> db = Archive('test', postgres=True, port=5432, user=pguser, password=pgpassword)
    >>> drop_archive(db)
    """
    if archive.driver == 'postgresql':
        url = archive.url
        archive.close()
        drop_database(url)
    else:
        raise RuntimeError('this function only works for PostgreSQL databases.'
                           'For SQLite databases it is recommended to just delete the DB file.')


def getFileObj(scene, filename):
    """
    Load a file in a SAR scene archive into a readable file object.

    Parameters
    ----------
    scene: str
        the scene archive. Can be either a directory or a compressed archive of type `zip` or `tar.gz`.
    filename: str
        the name of a file in the scene archive, easiest to get with method :meth:`~ID.findfiles`

    Returns
    -------
    ~io.BytesIO
        a file object
    """
    membername = filename.replace(scene, '').strip(r'\/')
    
    if not os.path.exists(scene):
        raise RuntimeError('scene does not exist')
    
    if os.path.isdir(scene):
        obj = BytesIO()
        with open(filename, 'rb') as infile:
            obj.write(infile.read())
        obj.seek(0)
    
    elif zf.is_zipfile(scene):
        obj = BytesIO()
        with zf.ZipFile(scene, 'r') as zip:
            obj.write(zip.open(membername).read())
        obj.seek(0)
    
    elif tf.is_tarfile(scene):
        obj = BytesIO()
        tar = tf.open(scene, 'r:gz')
        obj.write(tar.extractfile(membername).read())
        tar.close()
        obj.seek(0)
    else:
        raise RuntimeError('input must be either a file name or a location in an zip or tar archive')
    return obj


def parse_date(x):
    """
    this function gathers known time formats provided in the different SAR products and converts them to a common
    standard of the form YYYYMMDDTHHMMSS

    Parameters
    ----------
    x: str or ~datetime.datetime
        the time stamp to be converted

    Returns
    -------
    str
        the converted time stamp in format YYYYmmddTHHMMSS
    """
    if isinstance(x, datetime):
        return x.strftime('%Y%m%dT%H%M%S')
    elif isinstance(x, str):
        for timeformat in ['%d-%b-%Y %H:%M:%S.%f',
                           '%Y%m%d%H%M%S%f',
                           '%Y-%m-%dT%H:%M:%S.%f',
                           '%Y-%m-%dT%H:%M:%S.%fZ',
                           '%Y%m%d %H:%M:%S.%f']:
            try:
                return strftime('%Y%m%dT%H%M%S', strptime(x, timeformat))
            except (TypeError, ValueError):
                continue
        raise ValueError('unknown time format; check function parse_date')
    else:
        raise ValueError('input must be either a string or a datetime object')<|MERGE_RESOLUTION|>--- conflicted
+++ resolved
@@ -2157,16 +2157,8 @@
         log.info('identifying scenes and extracting metadata')
         scenes = identify_many(scenes, pbar=pbar)
         
-<<<<<<< HEAD
-        if len(scenes) > 0:
-            if verbose:
-                print('...{0} scene{1} remaining'.format(len(scenes), 's' if len(scenes) > 1 else ''))
-        else:
-            print('no scenes could be identified!')
-=======
         if len(scenes) == 0:
             log.info('all scenes are already registered')
->>>>>>> 699e475d
             return
         
         counter_regulars = 0
