--- conflicted
+++ resolved
@@ -239,17 +239,13 @@
         vrt = os.path.join(tmpdir, 'dem.vrt')
         dem = os.path.join(tmpdir, 'dem.tif')
         
-<<<<<<< HEAD
         if epsg == geometry.getProjection('epsg') and buffer is None:
             ext = geometry.extent
             bounds = [ext['xmin'], ext['ymin'], ext['xmax'], ext['ymax']]
         else:
             bounds = None
         geometry.reproject(4326)
-        print('collecting DEM tiles')
-=======
         log.info('collecting DEM tiles')
->>>>>>> b7ca8385
         dem_autoload([geometry], demType, vrt=vrt, username=username,
                      password=password, buffer=buffer)
         
