--- conflicted
+++ resolved
@@ -1,11 +1,7 @@
 ###############################################################################
 # universal core routines for processing SAR images with GAMMA
 
-<<<<<<< HEAD
-# Copyright (c) 2014-2022, the pyroSAR Developers.
-=======
 # Copyright (c) 2014-2023, the pyroSAR Developers.
->>>>>>> 3c6deb2a
 
 # This file is part of the pyroSAR Project. It is subject to the
 # license terms in the LICENSE.txt file found in the top-level
@@ -159,15 +155,12 @@
     S1_bnr: bool
         only Sentinel-1 GRD: should border noise removal be applied to the image?
         This is available since version 20191203, for older versions this argument is ignored.
-<<<<<<< HEAD
+    basename_extensions: list[str] or None
     S1_slc_swaths: list of str
         the S1 SLC swaths to convert, e.g. `['IW1', 'IW2']`. At its default `None` all swaths are converted.
-    basename_extensions: list of str
-=======
     basename_extensions: list[str] or None
->>>>>>> 3c6deb2a
         names of additional parameters to append to the basename, e.g. ['orbitNumber_rel']
-    polarizations: list of str
+    polarizations: list[str]
         the polarizations to convert, e.g. `['VV', 'VH']`. At its default `None` all polarizations are converted.
     exist_ok: bool
         allow existing output files and do not create new ones?
