
import pyroSAR
from pyroSAR.snap.auxil import parse_recipe, parse_node, gpt, execute
import os, shutil
import glob
import datetime

"""
<<<<<<< HEAD
function for processing H-alpha features (Alpha, Entropy, Anisotropy) from S-1 SLC files in SNAP 
=======
function for processing InSAR coherences from S-1 SLC files in SNAP 
>>>>>>> 3faa29ca

Parameters
----------
    infiles: list or str
        filepaths of SLC zip files
    out_dir: str or None
        output folder if None a default folder structure is provided: "INT/pol/"
    tmpdir: str 
        temporary dir for intermediate processing steps, its automatically created at cwd if none is provided
    t_res: int, float 
        resolution in meters of final product, default is 20
    t_crs: int
        EPSG code of target coordinate system, default is 4326
    out_format: str
        format of final output, formats supported by SNAP, default is GeoTiff
    gpt_paras: none or list 
        a list of additional arguments to be passed to the gpt call
    pol: str or list or "full"
        polaristations to process, "full" processes all available polarizations, default is "full"
    IWs: str or list 
        selected subswath for processing, default is all 3
    extDEM: bool
        set to true if external DEM should be used in processing
    ext_DEM_noDatVal: int or float
        dependent on external DEM, default False
    ext_DEM_file: str
        path to file of external DEM, must be a format that SNAP can handle
    msk_NoDatVal: bool
        if true No data values of DEM, especially at sea, are masked out
    ext_DEM_EGM: bool
        apply earth gravitational model to external DEM, default true
    imgResamp: str
        image resampling method, must be supported by SNAP
    demResamp: str
        DEM resampling method, must be supported by SNAP
    BCG_demResamp= str
        resampling algorithm of Back Geo-Coding
    TC_demResamp= str
        resampling algorithm of terrain correction
    cohWinRg: int
        size of moving window for coherence estimation in range, default is 11
    cohWinAz: int
        size of moving window for coherence estimation in azimuth, default is 3
    ml_RgLook: int
        number of looks in range, default is 4
    ml_AzLook: int
        number of looks in azimuth, default is 1
    clean_tmpdir, bool
        delete tmpdir, default true
    osvPath: None
        specify path to locally stored OSVs, if none default OSV path of SNAP is set
    
    Returns
    -------
    Raster files of selected output format for selected H-alpha features

    Examples
    --------
    process backscatter intensities VV and VH for given SLC file

    >>> from pyroSAR.snap import 1_InSAR_coh_proc
    >>> filenames= ['S1B_IW_SLC__1SDV_20201229T170010_20201229T170037_024920_02F722_8B6C.zip.zip', 'S1B_IW_SLC__1SDV_20201217T170011_20201217T170038_024745_02F172_1D38.zip']
    >>> gpt_paras = ["-e", "-x", "-c","35G", "-q", "16", "-J-Xms25G", "-J-Xmx75G"]
    >>> pol= "full"
    >>> S1_InSAR_coh_proc(infiles= filenames, gtp_paras= gpt_paras, pol= "full")

"""

def S1_InSAR_coh_proc(infiles, out_dir= "default", tmpdir= None, t_res=20, t_crs=32633,  out_format= "GeoTIFF",gpt_paras= None, pol= 'full', IWs= ["IW1", "IW2", "IW3"], ext_DEM= False, ext_DEM_noDatVal= -9999, ext_Dem_file= None, msk_noDatVal= False, ext_DEM_EGM= True, BGC_demResamp= "BICUBIC_INTERPOLATION", TC_demResamp= "BILINEAR_INTERPOLATION", osvPath= None, cohWinRg= 11, cohWinAz= 3, ml_RgLook= 4, ml_AzLook= 1, firstBurstIndex= None, lastBurstIndex= None, clean_tmpdir= True):
    
    ##define formatName for reading zip-files
    formatName= "SENTINEL-1"
    ##list of abbreviated month for creation of source Bands string
    month_list= ["Jan", "Feb", "Mar", "Apr", "May", "Jun", "Jul", "Aug", "Sep", "Oct", "Nov", "Dec"]
    ##specify tmp output format
    tpm_format= "BEAM-DIMAP"
    ## create temp dir for intermediate .dim files
    if tmpdir is None:
        tmpdir= os.getcwd()+"/tmp_dim"
        if os.path.isdir(tmpdir) == False:
            os.mkdir(tmpdir)
    ##queck if at least two files are loaded for coh estiamtion
    if len(infiles)==1:
        raise RuntimeError("At least 2 scenes needed for coherence estimation")
    
    ##check if a single IW or consecutive IWs are selected
    if isinstance(IWs, str):
        IWs= [IWs]
    if sorted(IWs) == ["IW1", "IW3"]:
        raise RuntimeError("Please select single or consecutive IW")
    ##extract info about files and order them by date
    info= pyroSAR.identify_many(infiles, verbose=False, sortkey='start')
    ##collect filepaths sorted by date
    fps_lst=[]
    for fp in info:
        fp_str=fp.scene
        fps_lst.append(fp_str)

    ##check if all files are of the same relative orbit
    relOrbs= []
    for o in info:
        orb= o.orbitNumber_rel
        relOrbs.append(orb)
        
    query_orb= relOrbs.count(relOrbs[0]) == len(relOrbs)
    ##raise error if different rel. orbits are detected
    if query_orb == False:
        raise RuntimeError("Files of different relative orbits detected")
    ##query and handle polarisations, raise error if selected polarisations don't match (see Truckenbrodt et al.: pyroSAR: geocode)    
    info_ms= info[0]
    orbit= info_ms.orbit
    
    if isinstance(pol, str):
        if pol == 'full':
            pol = info_ms.polarizations
        else:
            if pol in info_ms.polarizations:
                pol = [pol]
            else:
                raise RuntimeError('polarization {} does not exists in the source product'.format(pol))
    elif isinstance(pol, list):
        pol = [x for x in pol if x in info_ms.polarizations]
    else:
        raise RuntimeError('polarizations must be of type str or list')
    ##specify auto download DEM and handle external DEM file
    if ext_DEM == False:
        demName = 'SRTM 1Sec HGT'
        ext_DEM_file = None
    else:
        demName = "External DEM"
    ##raise error if no path to external file is provided
    if ext_DEM == True and ext_DEM_file == None:
        raise RuntimeError('No DEM file provided. Specify path to DEM-file')
    
    ##handle SNAP problem with WGS84 (EPSG: 4236) by manually constructing crs string (see Truckenbrodt et al.: pyroSAR: geocode)
    if t_crs == 4326:
        epsg= 'GEOGCS["WGS84(DD)",''DATUM["WGS84",''SPHEROID["WGS84", 6378137.0, 298.257223563]],''PRIMEM["Greenwich", 0.0],''UNIT["degree", 0.017453292519943295],''AXIS["Geodetic longitude", EAST],'            'AXIS["Geodetic latitude", NORTH]]'
    else:
        epsg="EPSG:{}".format(t_crs)
    ##check if correct DEM resampling methods are supplied
    reSamp_LookUp = ['NEAREST_NEIGHBOUR',
               'BILINEAR_INTERPOLATION',
               'CUBIC_CONVOLUTION',
               'BISINC_5_POINT_INTERPOLATION',
               'BISINC_11_POINT_INTERPOLATION',
               'BISINC_21_POINT_INTERPOLATION',
               'BICUBIC_INTERPOLATION']
    
    message = '{0} must be one of the following:\n- {1}'
    if BGC_demResamp not in reSamp_LookUp:
        raise ValueError(message.format('demResamplingMethod', '\n- '.join(reSamp_LookUp)))
    if TC_demResamp not in reSamp_LookUp:
        raise ValueError(message.format('imgResamplingMethod', '\n- '.join(reSamp_LookUp)))
        
    ##query unique dates of files: selection of paired images for coherence estimation
    dates_info= []
    for d in info:
        di= d.start.split("T")[0]
        dates_info.append(di)

    unique_dates_info= list(set(dates_info))
    unique_dates_info=sorted(unique_dates_info, key=lambda x: datetime.datetime.strptime(x, '%Y%m%d'))
    ##raise error if only one unique date is supplied
    if len(unique_dates_info) == 1:
        raise RuntimeError("Please supply images from 2 different dates")

    ##check for files of the same date and put them in separate lists
    pair_dates_idx= [] 

    for a in unique_dates_info:
        tmp_dates=[]
        for idx, elem in enumerate(dates_info):
                if(a == elem):
                    tmp_dates.append(idx)

        pair_dates_idx.append(tmp_dates)
        
    ##selection of paired files for coherence estimation
    for i in range(0, len(pair_dates_idx)-1):
        fps1= list(map(fps_lst.__getitem__, pair_dates_idx[i])) 
        fps2= list(map(fps_lst.__getitem__, pair_dates_idx[i+1]))  
        
        fps_paired= [fps1, fps2]
        
        
        info_lst=[pyroSAR.identify(fps1[0]), pyroSAR.identify(fps2[0])]
        
        ##check availability of orbit state vector file 
        orbitType= "Sentinel Precise (Auto Download)"
        match = info_lst[0].getOSV(osvType='POE', returnMatch=True, osvdir=osvPath)
        match2= info_lst[1].getOSV(osvType='POE', returnMatch=True, osvdir=osvPath)
        if match is None or match2 is None:
            info_lst[0].getOSV(osvType='RES', osvdir=osvPath)
            info_lst[1].getOSV(osvType='RES', osvdir=osvPath)
            orbitType = 'Sentinel Restituted (Auto Download)'
        
        ##build sourceBands string for coherence estimation
        dates= []
        for i in info_lst:
            date=i.start.split("T")[0]
            date_int= int(date[4:6])
            month= month_list[date_int-1]
            date_tmp= date[6:8]+month+date[0:4]
            dates.append(date_tmp)

        ##extract dates as str from filename for the day and the full datetime
        date1= info_lst[0].start.split("T")[0]
        date2= info_lst[1].start.split("T")[0]
        
        datetime1= info_lst[0].start
        datetime2= info_lst[1].start
        ##exception handling against SNAP errors
        try:

            date_uniq=[date1, date2]
            ##manage numbers of scenes needed per time step to estimate coherence, initiate sliceAssembly if necessary
            if len(fps1)== 1 and len(fps2) == 1:
                slcAs_fps_slv= fps1[0]
                slcAs_fps_ms= fps2[0]
            else:
                if len(fps1) == 1 and len(fps2) > 1: 
                    slcAs_fps_slv= fps1[0]
                    idx_start= 1
                    idx_stop= len(fps_paired)
                elif len(fps1) > 1 and len(fps2) == 1:
                    slcAs_fps_ms= fps2[0]
                    idx_start= 0
                    idx_stop= len(fps_paired)-1
                else: 
                    idx_start= 0
                    idx_stop= len(fps_paired)
              ## initiate sliceAssembly where the time step consists of more than one scene  
                for fp in range(idx_start, idx_stop):
                    if fp == 0:
                        slcAs_name= "S1_relOrb_"+ str(relOrbs[0])+"_COH_"+date_uniq[fp]+"_SLC_slv"
                        slcAs_out= os.path.join(tmpdir, slcAs_name)
                    else:
                        slcAs_name= "S1_relOrb_"+ str(relOrbs[0])+"_COH_"+date_uniq[fp]+"_SLC_ms"
                        slcAs_out= os.path.join(tmpdir, slcAs_name)

                    workflow_slcAs = parse_recipe("blank")

                    read1 = parse_node('Read')
                    read1.parameters['file'] = fps_paired[fp][0]
                    read1.parameters['formatName'] = formatName
                    readers = [read1.id]

                    workflow_slcAs.insert_node(read1)

                    for r in range(1, len(fps_paired[fp])):
                        readn = parse_node('Read')
                        readn.parameters['file'] = fps_paired[fp][r]
                        readn.parameters['formatName'] = formatName
                        workflow_slcAs.insert_node(readn, before= read1.id, resetSuccessorSource=False)
                        readers.append(readn.id)

                    slcAs=parse_node("SliceAssembly")
                    slcAs.parameters["selectedPolarisations"]= pol

                    workflow_slcAs.insert_node(slcAs, before= readers)
                    read1= slcAs

                    write_slcAs=parse_node("Write")
                    write_slcAs.parameters["file"]= slcAs_out
                    write_slcAs.parameters["formatName"]= tpm_format

                    workflow_slcAs.insert_node(write_slcAs, before= slcAs.id)

                    workflow_slcAs.write("Coh_slc_prep_graph")

                    gpt('Coh_slc_prep_graph.xml', gpt_args= gpt_paras, outdir= tmpdir)

                ###import sliceAssemblies according to how many files per time step are needed   
                if len(fps1) > 1 and len(fps2) == 1:
                    slcAs_fps_slv= glob.glob(tmpdir+"/"+"*"+"_SLC_slv.dim")
                elif len(fps1) == 1 and len(fps2) > 1:
                    slcAs_fps_ms= glob.glob(tmpdir+"/"+"*"+"_SLC_ms.dim")
                elif len(fps1) > 1 and len(fps2) > 1: 
                    slcAs_fps_slv= glob.glob(tmpdir+"/"+"*"+"_SLC_slv.dim")
                    slcAs_fps_ms= glob.glob(tmpdir+"/"+"*"+"_SLC_ms.dim")

            ##start coherence estimation for each IW
            for p in pol:
                for iw in IWs:
                    #my_source = "coh_"+ iw + "_"+ p+ "_"+ dates[1] +"_"+ dates[0]

                    ##create out_name
                    out_name= "S1_relOrb_"+ str(relOrbs[0])+ "_"+ iw +"_COH_"+ p + "_"+ date2+"_"+ date1+"_TPD"
                    tmp_out= os.path.join(tmpdir, out_name)

                    ##parse_workflows   
                    ##coherence calculation per IW
                    workflow_coh=parse_recipe("blank")

                    read1= parse_node("Read")
                    read1.parameters["file"]= slcAs_fps_ms
                    if len(fps2) == 1:
                        read1.parameters["formatName"]= formatName

                    workflow_coh.insert_node(read1)

                    aof=parse_node("Apply-Orbit-File")
                    aof.parameters["orbitType"]= orbitType
                    aof.parameters["polyDegree"]= 3
                    aof.parameters["continueOnFail"]= False

                    workflow_coh.insert_node(aof, before= read1.id)

                    ts=parse_node("TOPSAR-Split")
                    ts.parameters["subswath"]= iw
                    ts.parameters["selectedPolarisations"]= p
                    #ts.parameters["firstBurstIndex"]= burst_span1[0]
                    #ts.parameters["lastBurstIndex"]= burst_span1[1]

                    workflow_coh.insert_node(ts, before= aof.id)

                    read2 = parse_node('Read')
                    read2.parameters['file'] = slcAs_fps_slv
                    if len(fps1) == 1:
                        read2.parameters['formatName'] = formatName

                    workflow_coh.insert_node(read2)

                    aof2= parse_node("Apply-Orbit-File")
                    aof2.parameters["orbitType"]= orbitType #'Sentinel Restituted (Auto Download)' Sentinel Precise (Auto Download)
                    aof2.parameters["polyDegree"]= 3
                    aof2.parameters["continueOnFail"]= False

                    workflow_coh.insert_node(aof2, before=read2.id)

                    ts2=parse_node("TOPSAR-Split")
                    ts2.parameters["subswath"]= iw
                    ts2.parameters["selectedPolarisations"]= p
                    #ts2.parameters["firstBurstIndex"]= burst_span2[0]
                    #ts2.parameters["lastBurstIndex"]= burst_span2[1]

                    workflow_coh.insert_node(ts2, before= aof2.id)

                    bgc= parse_node("Back-Geocoding")
                    bgc.parameters["demName"]= demName
                    bgc.parameters["demResamplingMethod"]= BGC_demResamp
                    bgc.parameters["externalDEMFile"]= ext_Dem_file
                    bgc.parameters["externalDEMNoDataValue"]= ext_DEM_noDatVal
                    bgc.parameters["resamplingType"]= "BISINC_5_POINT_INTERPOLATION"
                    bgc.parameters["maskOutAreaWithoutElevation"]=msk_noDatVal

                    workflow_coh.insert_node(bgc, before= [ts.id, ts2.id])

                    coh= parse_node("Coherence")
                    coh.parameters["subtractFlatEarthPhase"]= True
                    coh.parameters["singleMaster"]= True
                    coh.parameters["cohWinRg"]= cohWinRg
                    coh.parameters["cohWinAz"]= cohWinAz
                    coh.parameters["demName"]= demName
                    coh.parameters["subtractTopographicPhase"]= True
                    coh.parameters["externalDEMFile"]= ext_Dem_file
                    coh.parameters["externalDEMNoDataValue"]= ext_DEM_noDatVal
                    coh.parameters["externalDEMApplyEGM"]= True

                    workflow_coh.insert_node(coh, before= bgc.id)

                    tpd=parse_node("TOPSAR-Deburst")
                    tpd.parameters["selectedPolarisations"]= p
                    workflow_coh.insert_node(tpd, before=coh.id)

                    write_coh=parse_node("Write")
                    write_coh.parameters["file"]= tmp_out
                    write_coh.parameters["formatName"]= tpm_format

                    workflow_coh.insert_node(write_coh, before= tpd.id)

                    ##write graph
                    workflow_coh.write("Coh_tmp_prep_graph")


                    ##execute graph via gpt
                    execute('Coh_tmp_prep_graph.xml', gpt_args= gpt_paras)

                ###combining the IWs
                ##filepaths of temporary files
                #search_criteria = "S1_relOrb_"+ str(info[0].orbitNumber_rel)+ "*"+p +"_"+ date2+"_"+ date1+"_TPD.dim"
                #dirpath= os.getcwd()
                #q = os.path.join(dirpath, search_criteria)
                tmp_fps= glob.glob(tmpdir+"/"+"S1_relOrb_"+ str(relOrbs[0])+"*"+p +"_"+ date2+"_"+ date1+"_TPD.dim")

                if len(IWs) == 1:
                    tpm_source= "coh_"+ IWs[0]+ "_"+ p+ "_"+ dates[1] +"_"+ dates[0]
                else:
                    tpm_source = "coh_"+ p+ "_"+ dates[1] +"_"+ dates[0]
                ##create outputname based on the number of selected IWs
                if len(IWs) == 3:
                    tpm_name= "S1_"+ orbit+"_relOrb_"+ str(relOrbs[0])+"_COH_"+ p + "_"+ datetime2+"_"+ datetime1
                else:
                    separator = "_"
                    iw_str= separator.join(IWs)
                    tpm_name= "S1_"+ orbit+"_relOrb_"+ str(relOrbs[0])+"_COH_"+ iw_str+"_"+ p + "_"+ datetime2+"_"+ datetime1
                ##create default output folder based on selected polarizations
                if out_dir is None:
                    out_dir_p= "COH/"+ p
                    if os.path.isdir(out_dir_p) == False:
                        os.makedirs(os.path.join(os.getcwd(), out_dir_p))
                elif os.path.isdir(out_dir):
                    out_dir_fp= out_dir
                else:
                    raise RuntimeError("Please provide a valid filepath")

                final_out_fp=os.path.join(out_dir_p, tpm_name)

                ##create workflow for merging
                workflow_tpm = parse_recipe("blank")

                read1 = parse_node('Read')
                read1.parameters['file'] = tmp_fps[0]
                workflow_tpm.insert_node(read1)
                ##handling multiple vs single IW
                if len(tmp_fps) > 1:
                    readers = [read1.id]

                    for t in range(1, len(tmp_fps)):
                        readn = parse_node('Read')
                        readn.parameters['file'] = tmp_fps[t]
                        workflow_tpm.insert_node(readn, before= read1.id, resetSuccessorSource=False)
                        readers.append(readn.id)

                    tpm=parse_node("TOPSAR-Merge")
                    tpm.parameters["selectedPolarisations"]=p

                    workflow_tpm.insert_node(tpm, before=readers)
                    last_id= tpm.id

                else:
                    last_id = read1.id
                ##multi looking for either one IW or multiple ones
                ml= parse_node("Multilook")
                ml.parameters["sourceBands"]=tpm_source
                ml.parameters["nRgLooks"]= ml_RgLook
                ml.parameters["nAzLooks"]= ml_AzLook
                ml.parameters["grSquarePixel"]= True
                ml.parameters["outputIntensity"]= False

                workflow_tpm.insert_node(ml,before= last_id)

                tc= parse_node("Terrain-Correction")
                tc.parameters["sourceBands"]= tpm_source
                tc.parameters["demName"]= demName
                tc.parameters["externalDEMFile"]= ext_Dem_file
                tc.parameters["externalDEMNoDataValue"]= ext_DEM_noDatVal
                tc.parameters["externalDEMApplyEGM"]= ext_DEM_EGM
                tc.parameters["demResamplingMethod"]= TC_demResamp
                tc.parameters["imgResamplingMethod"]= TC_demResamp
                tc.parameters["pixelSpacingInMeter"]= t_res
                tc.parameters["mapProjection"]= t_crs
                tc.parameters["saveSelectedSourceBand"]= True
                tc.parameters["outputComplex"]= False
                tc.parameters["nodataValueAtSea"]= msk_noDatVal

                workflow_tpm.insert_node(tc, before= ml.id)

                write_tpm=parse_node("Write")
                write_tpm.parameters["file"]= final_out_fp
                write_tpm.parameters["formatName"]= out_format

                workflow_tpm.insert_node(write_tpm, before= tc.id)

                ##write graph and execute graph
                workflow_tpm.write("Coh_TPM_continued_proc_graph")

                execute('Coh_TPM_continued_proc_graph.xml', gpt_args= gpt_paras)
        #exception for SNAP errors & creating error log     
        except RuntimeError as e:
            print(str(e))
            with open("S1_COH_proc_ERROR_"+datetime1+"_"+datetime2+".log", "w") as logf:
                logf.write(str(e))
            ##clean tmp folder to avoid overwriting errors even if exception is valid
            files = glob.glob(tmpdir +'/*')
            for f in files:
                if os.path.isfile(f) or os.path.islink(f):
                    os.unlink(f)
                elif os.path.isdir(f):
                    shutil.rmtree(f)
            
            continue
        
        ##clean tmp folder to avoid overwriting errors 
        files = glob.glob(tmpdir +'/*')
        for f in files:
            if os.path.isfile(f) or os.path.islink(f):
                os.unlink(f)
            elif os.path.isdir(f):
                shutil.rmtree(f)
    
    if clean_tmpdir == True:
        shutil.rmtree(tmpdir)<|MERGE_RESOLUTION|>--- conflicted
+++ resolved
@@ -6,18 +6,14 @@
 import datetime
 
 """
-<<<<<<< HEAD
-function for processing H-alpha features (Alpha, Entropy, Anisotropy) from S-1 SLC files in SNAP 
-=======
 function for processing InSAR coherences from S-1 SLC files in SNAP 
->>>>>>> 3faa29ca
 
 Parameters
 ----------
     infiles: list or str
         filepaths of SLC zip files
     out_dir: str or None
-        output folder if None a default folder structure is provided: "INT/pol/"
+        output folder if None a default folder structure is provided: "COH/pol/"
     tmpdir: str 
         temporary dir for intermediate processing steps, its automatically created at cwd if none is provided
     t_res: int, float 
