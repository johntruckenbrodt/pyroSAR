import os
from contextlib import contextmanager

import pytest
from os.path import expanduser

<<<<<<< HEAD
from pyroSAR._dev_config import ExamineExe, make_dir, write_config_file
from pyroSAR.snap.auxil import ExamineSnap, get_etc_from_config
=======
from pyroSAR.snap.auxil import ExamineSnap
>>>>>>> 9c69ae12


@contextmanager
def not_raises(ExpectedException):
    try:
        yield

    except ExpectedException:
        raise AssertionError(
            "Did raise exception {0} when it should not!".format(
                repr(ExpectedException)
            )
        )

    except Exception:
        raise AssertionError(
            "An unexpected exception {0} raised.".format(repr(Exception))
        )


<<<<<<< HEAD
class TestExamineExe:
    def test_exception(self):
        with pytest.warns(UserWarning):
            ExamineExe.examine('some_exe_file.exe')

    def test_not_exception(self):
        SNAP_EXECUTABLE = ['snap64.exe', 'snap32.exe', 'snap.exe', 'snap']
        with pytest.warns(None) as record:
            ExamineExe.examine(SNAP_EXECUTABLE)
        # assert len(record) == 0


class TestExamineSnap:
    def test_exception(self):
        with pytest.warns(UserWarning):
            ExamineSnap(snap_executable='some_exe_file.exe')

    # Got some problems with TRAVIS CI because this function needs a input from user.
=======
class TestExamineSnap:
>>>>>>> 9c69ae12
    def test_not_exception(self):
        with pytest.warns(None) as record:
            ExamineSnap()
        # assert len(record) == 0


class TestSnapExeAuxil:
    def test_make_dir(self):
        path = expanduser("~")
        make_dir(path)
        dir = os.listdir(path)
        assert '.pyrosar' in dir

    def test_write_config(self):
        path = os.path.join(expanduser("~"), '.pyrosar')
        write_config_file('test_data', header=None, path=path)

        dir = os.listdir(path)

        assert 'config.txt' in dir

    def read_config(self):
        path = expanduser("~")
        make_dir(path)

        write_config_file(data='test_path', header='snap_etc:', path=os.path.join(expanduser("~"), '.pyrosar'))

        content = get_etc_from_config()

        assert content == 'test_path'<|MERGE_RESOLUTION|>--- conflicted
+++ resolved
@@ -1,15 +1,8 @@
-import os
 from contextlib import contextmanager
 
 import pytest
-from os.path import expanduser
 
-<<<<<<< HEAD
-from pyroSAR._dev_config import ExamineExe, make_dir, write_config_file
-from pyroSAR.snap.auxil import ExamineSnap, get_etc_from_config
-=======
 from pyroSAR.snap.auxil import ExamineSnap
->>>>>>> 9c69ae12
 
 
 @contextmanager
@@ -30,55 +23,8 @@
         )
 
 
-<<<<<<< HEAD
-class TestExamineExe:
-    def test_exception(self):
-        with pytest.warns(UserWarning):
-            ExamineExe.examine('some_exe_file.exe')
-
-    def test_not_exception(self):
-        SNAP_EXECUTABLE = ['snap64.exe', 'snap32.exe', 'snap.exe', 'snap']
-        with pytest.warns(None) as record:
-            ExamineExe.examine(SNAP_EXECUTABLE)
-        # assert len(record) == 0
-
-
 class TestExamineSnap:
-    def test_exception(self):
-        with pytest.warns(UserWarning):
-            ExamineSnap(snap_executable='some_exe_file.exe')
-
-    # Got some problems with TRAVIS CI because this function needs a input from user.
-=======
-class TestExamineSnap:
->>>>>>> 9c69ae12
     def test_not_exception(self):
         with pytest.warns(None) as record:
             ExamineSnap()
-        # assert len(record) == 0
-
-
-class TestSnapExeAuxil:
-    def test_make_dir(self):
-        path = expanduser("~")
-        make_dir(path)
-        dir = os.listdir(path)
-        assert '.pyrosar' in dir
-
-    def test_write_config(self):
-        path = os.path.join(expanduser("~"), '.pyrosar')
-        write_config_file('test_data', header=None, path=path)
-
-        dir = os.listdir(path)
-
-        assert 'config.txt' in dir
-
-    def read_config(self):
-        path = expanduser("~")
-        make_dir(path)
-
-        write_config_file(data='test_path', header='snap_etc:', path=os.path.join(expanduser("~"), '.pyrosar'))
-
-        content = get_etc_from_config()
-
-        assert content == 'test_path'+        assert len(record) == 0